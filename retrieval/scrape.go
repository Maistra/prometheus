// Copyright 2016 The Prometheus Authors
// Licensed under the Apache License, Version 2.0 (the "License");
// you may not use this file except in compliance with the License.
// You may obtain a copy of the License at
//
// http://www.apache.org/licenses/LICENSE-2.0
//
// Unless required by applicable law or agreed to in writing, software
// distributed under the License is distributed on an "AS IS" BASIS,
// WITHOUT WARRANTIES OR CONDITIONS OF ANY KIND, either express or implied.
// See the License for the specific language governing permissions and
// limitations under the License.

package retrieval

import (
	"bytes"
	"fmt"
	"io"
	"net/http"
	"sync"
	"time"

	"github.com/prometheus/client_golang/prometheus"
	"github.com/prometheus/common/log"
	"golang.org/x/net/context"
	"golang.org/x/net/context/ctxhttp"

	"github.com/prometheus/prometheus/config"
	"github.com/prometheus/prometheus/pkg/labels"
	"github.com/prometheus/prometheus/pkg/textparse"
	"github.com/prometheus/prometheus/pkg/timestamp"
	"github.com/prometheus/prometheus/storage"
)

const (
	scrapeHealthMetricName       = "up"
	scrapeDurationMetricName     = "scrape_duration_seconds"
	scrapeSamplesMetricName      = "scrape_samples_scraped"
	samplesPostRelabelMetricName = "scrape_samples_post_metric_relabeling"
)

var (
	targetIntervalLength = prometheus.NewSummaryVec(
		prometheus.SummaryOpts{
			Name:       "prometheus_target_interval_length_seconds",
			Help:       "Actual intervals between scrapes.",
			Objectives: map[float64]float64{0.01: 0.001, 0.05: 0.005, 0.5: 0.05, 0.90: 0.01, 0.99: 0.001},
		},
		[]string{"interval"},
	)
	targetSkippedScrapes = prometheus.NewCounter(
		prometheus.CounterOpts{
			Name: "prometheus_target_skipped_scrapes_total",
			Help: "Total number of scrapes that were skipped because the metric storage was throttled.",
		},
	)
	targetReloadIntervalLength = prometheus.NewSummaryVec(
		prometheus.SummaryOpts{
			Name:       "prometheus_target_reload_length_seconds",
			Help:       "Actual interval to reload the scrape pool with a given configuration.",
			Objectives: map[float64]float64{0.01: 0.001, 0.05: 0.005, 0.5: 0.05, 0.90: 0.01, 0.99: 0.001},
		},
		[]string{"interval"},
	)
	targetSyncIntervalLength = prometheus.NewSummaryVec(
		prometheus.SummaryOpts{
			Name:       "prometheus_target_sync_length_seconds",
			Help:       "Actual interval to sync the scrape pool.",
			Objectives: map[float64]float64{0.01: 0.001, 0.05: 0.005, 0.5: 0.05, 0.90: 0.01, 0.99: 0.001},
		},
		[]string{"scrape_job"},
	)
	targetScrapePoolSyncsCounter = prometheus.NewCounterVec(
		prometheus.CounterOpts{
			Name: "prometheus_target_scrape_pool_sync_total",
			Help: "Total number of syncs that were executed on a scrape pool.",
		},
		[]string{"scrape_job"},
	)
	targetScrapeSampleLimit = prometheus.NewCounter(
		prometheus.CounterOpts{
			Name: "prometheus_target_scrapes_exceeded_sample_limit_total",
			Help: "Total number of scrapes that hit the sample limit and were rejected.",
		},
	)
)

func init() {
	prometheus.MustRegister(targetIntervalLength)
	prometheus.MustRegister(targetSkippedScrapes)
	prometheus.MustRegister(targetReloadIntervalLength)
	prometheus.MustRegister(targetSyncIntervalLength)
	prometheus.MustRegister(targetScrapePoolSyncsCounter)
	prometheus.MustRegister(targetScrapeSampleLimit)
}

// scrapePool manages scrapes for sets of targets.
type scrapePool struct {
	appendable Appendable

	ctx context.Context

	mtx    sync.RWMutex
	config *config.ScrapeConfig
	client *http.Client
	// Targets and loops must always be synchronized to have the same
	// set of hashes.
	targets map[uint64]*Target
	loops   map[uint64]loop

	// Constructor for new scrape loops. This is settable for testing convenience.
<<<<<<< HEAD
	newLoop func(context.Context, scraper, func() storage.Appender, func() storage.Appender) loop
=======
	newLoop func(context.Context, scraper, storage.SampleAppender, model.LabelSet, *config.ScrapeConfig) loop
>>>>>>> 5e985f24
}

func newScrapePool(ctx context.Context, cfg *config.ScrapeConfig, app Appendable) *scrapePool {
	client, err := NewHTTPClient(cfg.HTTPClientConfig)
	if err != nil {
		// Any errors that could occur here should be caught during config validation.
		log.Errorf("Error creating HTTP client for job %q: %s", cfg.JobName, err)
	}
	return &scrapePool{
		appendable: app,
		config:     cfg,
		ctx:        ctx,
		client:     client,
		targets:    map[uint64]*Target{},
		loops:      map[uint64]loop{},
		newLoop:    newScrapeLoop,
	}
}

// stop terminates all scrape loops and returns after they all terminated.
func (sp *scrapePool) stop() {
	var wg sync.WaitGroup

	sp.mtx.Lock()
	defer sp.mtx.Unlock()

	for fp, l := range sp.loops {
		wg.Add(1)

		go func(l loop) {
			l.stop()
			wg.Done()
		}(l)

		delete(sp.loops, fp)
		delete(sp.targets, fp)
	}

	wg.Wait()
}

// reload the scrape pool with the given scrape configuration. The target state is preserved
// but all scrape loops are restarted with the new scrape configuration.
// This method returns after all scrape loops that were stopped have fully terminated.
func (sp *scrapePool) reload(cfg *config.ScrapeConfig) {
	start := time.Now()

	sp.mtx.Lock()
	defer sp.mtx.Unlock()

	client, err := NewHTTPClient(cfg.HTTPClientConfig)
	if err != nil {
		// Any errors that could occur here should be caught during config validation.
		log.Errorf("Error creating HTTP client for job %q: %s", cfg.JobName, err)
	}
	sp.config = cfg
	sp.client = client

	var (
		wg       sync.WaitGroup
		interval = time.Duration(sp.config.ScrapeInterval)
		timeout  = time.Duration(sp.config.ScrapeTimeout)
	)

	for fp, oldLoop := range sp.loops {
		var (
			t       = sp.targets[fp]
			s       = &targetScraper{Target: t, client: sp.client}
<<<<<<< HEAD
			newLoop = sp.newLoop(sp.ctx, s,
				func() storage.Appender {
					return sp.sampleAppender(t)
				},
				func() storage.Appender {
					return sp.reportAppender(t)
				},
			)
=======
			newLoop = sp.newLoop(sp.ctx, s, sp.appender, t.Labels(), sp.config)
>>>>>>> 5e985f24
		)
		wg.Add(1)

		go func(oldLoop, newLoop loop) {
			oldLoop.stop()
			wg.Done()

			go newLoop.run(interval, timeout, nil)
		}(oldLoop, newLoop)

		sp.loops[fp] = newLoop
	}

	wg.Wait()
	targetReloadIntervalLength.WithLabelValues(interval.String()).Observe(
		time.Since(start).Seconds(),
	)
}

// Sync converts target groups into actual scrape targets and synchronizes
// the currently running scraper with the resulting set.
func (sp *scrapePool) Sync(tgs []*config.TargetGroup) {
	start := time.Now()

	var all []*Target
	for _, tg := range tgs {
		targets, err := targetsFromGroup(tg, sp.config)
		if err != nil {
			log.With("err", err).Error("creating targets failed")
			continue
		}
		all = append(all, targets...)
	}
	sp.sync(all)

	targetSyncIntervalLength.WithLabelValues(sp.config.JobName).Observe(
		time.Since(start).Seconds(),
	)
	targetScrapePoolSyncsCounter.WithLabelValues(sp.config.JobName).Inc()
}

// sync takes a list of potentially duplicated targets, deduplicates them, starts
// scrape loops for new targets, and stops scrape loops for disappeared targets.
// It returns after all stopped scrape loops terminated.
func (sp *scrapePool) sync(targets []*Target) {
	sp.mtx.Lock()
	defer sp.mtx.Unlock()

	var (
		uniqueTargets = map[uint64]struct{}{}
		interval      = time.Duration(sp.config.ScrapeInterval)
		timeout       = time.Duration(sp.config.ScrapeTimeout)
	)

	for _, t := range targets {
		t := t
		hash := t.hash()
		uniqueTargets[hash] = struct{}{}

		if _, ok := sp.targets[hash]; !ok {
			s := &targetScraper{Target: t, client: sp.client}
<<<<<<< HEAD
			l := sp.newLoop(sp.ctx, s,
				func() storage.Appender {
					return sp.sampleAppender(t)
				},
				func() storage.Appender {
					return sp.reportAppender(t)
				},
			)
=======
			l := sp.newLoop(sp.ctx, s, sp.appender, t.Labels(), sp.config)
>>>>>>> 5e985f24

			sp.targets[hash] = t
			sp.loops[hash] = l

			go l.run(interval, timeout, nil)
		}
	}

	var wg sync.WaitGroup

	// Stop and remove old targets and scraper loops.
	for hash := range sp.targets {
		if _, ok := uniqueTargets[hash]; !ok {
			wg.Add(1)
			go func(l loop) {
				l.stop()
				wg.Done()
			}(sp.loops[hash])

			delete(sp.loops, hash)
			delete(sp.targets, hash)
		}
	}

	// Wait for all potentially stopped scrapers to terminate.
	// This covers the case of flapping targets. If the server is under high load, a new scraper
	// may be active and tries to insert. The old scraper that didn't terminate yet could still
	// be inserting a previous sample set.
	wg.Wait()
}

<<<<<<< HEAD
// sampleAppender returns an appender for ingested samples from the target.
func (sp *scrapePool) sampleAppender(target *Target) storage.Appender {
	app, err := sp.appendable.Appender()
	if err != nil {
		panic(err)
	}
	// The relabelAppender has to be inside the label-modifying appenders
	// so the relabeling rules are applied to the correct label set.
	if mrc := sp.config.MetricRelabelConfigs; len(mrc) > 0 {
		app = relabelAppender{
			Appender:    app,
			relabelings: mrc,
		}
	}

	if sp.config.HonorLabels {
		app = honorLabelsAppender{
			Appender: app,
			labels:   target.Labels(),
		}
	} else {
		app = ruleLabelsAppender{
			Appender: app,
			labels:   target.Labels(),
		}
	}
	return app
}

// reportAppender returns an appender for reporting samples for the target.
func (sp *scrapePool) reportAppender(target *Target) storage.Appender {
	app, err := sp.appendable.Appender()
	if err != nil {
		panic(err)
	}
	return ruleLabelsAppender{
		Appender: app,
		labels:   target.Labels(),
	}
}

=======
>>>>>>> 5e985f24
// A scraper retrieves samples and accepts a status report at the end.
type scraper interface {
	scrape(ctx context.Context, w io.Writer) error
	report(start time.Time, dur time.Duration, err error)
	offset(interval time.Duration) time.Duration
}

// targetScraper implements the scraper interface for a target.
type targetScraper struct {
	*Target
	client *http.Client
}

const acceptHeader = `application/vnd.google.protobuf;proto=io.prometheus.client.MetricFamily;encoding=delimited;q=0.7,text/plain;version=0.0.4;q=0.3,*/*;q=0.1`

var scrapeBufPool = sync.Pool{}

func getScrapeBuf() []byte {
	b := scrapeBufPool.Get()
	if b == nil {
		return make([]byte, 0, 8192)
	}
	return b.([]byte)
}

func putScrapeBuf(b []byte) {
	b = b[:0]
	scrapeBufPool.Put(b)
}

func (s *targetScraper) scrape(ctx context.Context, w io.Writer) error {
	req, err := http.NewRequest("GET", s.URL().String(), nil)
	if err != nil {
		return err
	}
	// Disable accept header to always negotiate for text format.
	// req.Header.Add("Accept", acceptHeader)

	resp, err := ctxhttp.Do(ctx, s.client, req)
	if err != nil {
		return err
	}
	defer resp.Body.Close()

	if resp.StatusCode != http.StatusOK {
		return fmt.Errorf("server returned HTTP status %s", resp.Status)
	}

	_, err = io.Copy(w, resp.Body)
	return err
}

// A loop can run and be stopped again. It must not be reused after it was stopped.
type loop interface {
	run(interval, timeout time.Duration, errc chan<- error)
	stop()
}

type scrapeLoop struct {
	scraper scraper

<<<<<<< HEAD
	appender       func() storage.Appender
	reportAppender func() storage.Appender

	cache map[string]uint64
=======
	// Where samples are ultimately sent.
	appender storage.SampleAppender

	targetLabels         model.LabelSet
	metricRelabelConfigs []*config.RelabelConfig
	honorLabels          bool
	sampleLimit          uint
>>>>>>> 5e985f24

	done   chan struct{}
	ctx    context.Context
	cancel func()
}

<<<<<<< HEAD
func newScrapeLoop(ctx context.Context, sc scraper, app, reportApp func() storage.Appender) loop {
	sl := &scrapeLoop{
		scraper:        sc,
		appender:       app,
		reportAppender: reportApp,
		cache:          map[string]uint64{},
		done:           make(chan struct{}),
=======
func newScrapeLoop(
	ctx context.Context,
	sc scraper,
	appender storage.SampleAppender,
	targetLabels model.LabelSet,
	config *config.ScrapeConfig,
) loop {
	sl := &scrapeLoop{
		scraper:              sc,
		appender:             appender,
		targetLabels:         targetLabels,
		metricRelabelConfigs: config.MetricRelabelConfigs,
		honorLabels:          config.HonorLabels,
		sampleLimit:          config.SampleLimit,
		done:                 make(chan struct{}),
>>>>>>> 5e985f24
	}
	sl.ctx, sl.cancel = context.WithCancel(ctx)

	return sl
}

func (sl *scrapeLoop) run(interval, timeout time.Duration, errc chan<- error) {
	defer close(sl.done)

	select {
	case <-time.After(sl.scraper.offset(interval)):
		// Continue after a scraping offset.
	case <-sl.ctx.Done():
		return
	}

	var last time.Time

	ticker := time.NewTicker(interval)
	defer ticker.Stop()

	for {
		select {
		case <-sl.ctx.Done():
			return
		default:
		}

<<<<<<< HEAD
		var (
			start        = time.Now()
			scrapeCtx, _ = context.WithTimeout(sl.ctx, timeout)
		)

		// Only record after the first scrape.
		if !last.IsZero() {
			targetIntervalLength.WithLabelValues(interval.String()).Observe(
				time.Since(last).Seconds(),
=======
		if !sl.appender.NeedsThrottling() {
			var (
				start                 = time.Now()
				scrapeCtx, _          = context.WithTimeout(sl.ctx, timeout)
				numPostRelabelSamples = 0
>>>>>>> 5e985f24
			)
		}

		n := 0
		buf := bytes.NewBuffer(getScrapeBuf())

<<<<<<< HEAD
		err := sl.scraper.scrape(scrapeCtx, buf)
		if err == nil {
			b := buf.Bytes()

			if n, err = sl.append(b, start); err != nil {
				log.With("err", err).Error("append failed")
			}
			putScrapeBuf(b)
		} else if errc != nil {
			errc <- err
=======
			samples, err := sl.scraper.scrape(scrapeCtx, start)
			if err == nil {
				numPostRelabelSamples, err = sl.append(samples)
			}
			if err != nil && errc != nil {
				errc <- err
			}
			sl.report(start, time.Since(start), len(samples), numPostRelabelSamples, err)
			last = start
		} else {
			targetSkippedScrapes.Inc()
>>>>>>> 5e985f24
		}

		sl.report(start, time.Since(start), n, err)
		last = start

		select {
		case <-sl.ctx.Done():
			return
		case <-ticker.C:
		}
	}
}

func (sl *scrapeLoop) stop() {
	sl.cancel()
	<-sl.done
}

<<<<<<< HEAD
type sample struct {
	metric labels.Labels
	t      int64
	v      float64
}

type samples []sample

func (s samples) Len() int      { return len(s) }
func (s samples) Swap(i, j int) { s[i], s[j] = s[j], s[i] }

func (s samples) Less(i, j int) bool {
	d := labels.Compare(s[i].metric, s[j].metric)
	if d < 0 {
		return true
	} else if d > 0 {
		return false
	}
	return s[i].t < s[j].t
}

func (sl *scrapeLoop) append(b []byte, ts time.Time) (n int, err error) {
	var (
		app     = sl.appender()
		p       = textparse.New(b)
		defTime = timestamp.FromTime(ts)
	)

	for p.Next() {
		t := defTime
		met, tp, v := p.At()
		if tp != nil {
			t = *tp
		}

		mets := string(met)
		ref, ok := sl.cache[mets]
		if ok {
			if err = app.Add(ref, t, v); err == nil {
				continue
			} else if err != storage.ErrNotFound {
				break
			}
			ok = false
		}
		if !ok {
			var lset labels.Labels
			p.Metric(&lset)
			ref, err = app.SetSeries(lset)
			if err != nil {
				break
			}
			if err = app.Add(ref, t, v); err != nil {
				break
=======
// wrapAppender wraps a SampleAppender for relabeling. It returns the wrappend
// appender and an innermost countingAppender that counts the samples actually
// appended in the end.
func (sl *scrapeLoop) wrapAppender(app storage.SampleAppender) (storage.SampleAppender, *countingAppender) {
	// Innermost appender is a countingAppender to count how many samples
	// are left in the end.
	countingAppender := &countingAppender{
		SampleAppender: app,
	}
	app = countingAppender

	// The relabelAppender has to be inside the label-modifying appenders so
	// the relabeling rules are applied to the correct label set.
	if len(sl.metricRelabelConfigs) > 0 {
		app = relabelAppender{
			SampleAppender: app,
			relabelings:    sl.metricRelabelConfigs,
		}
	}

	if sl.honorLabels {
		app = honorLabelsAppender{
			SampleAppender: app,
			labels:         sl.targetLabels,
		}
	} else {
		app = ruleLabelsAppender{
			SampleAppender: app,
			labels:         sl.targetLabels,
		}
	}
	return app, countingAppender
}

func (sl *scrapeLoop) append(samples model.Samples) (int, error) {
	var (
		numOutOfOrder = 0
		numDuplicates = 0
		app           = sl.appender
		countingApp   *countingAppender
	)

	if sl.sampleLimit > 0 {
		// We need to check for the sample limit, so append everything
		// to a wrapped bufferAppender first. Then point samples to the
		// result.
		bufApp := &bufferAppender{buffer: make(model.Samples, 0, len(samples))}
		var wrappedBufApp storage.SampleAppender
		wrappedBufApp, countingApp = sl.wrapAppender(bufApp)
		for _, s := range samples {
			// Ignore errors as bufferedAppender always succeds.
			wrappedBufApp.Append(s)
		}
		samples = bufApp.buffer
		if uint(countingApp.count) > sl.sampleLimit {
			targetScrapeSampleLimit.Inc()
			return countingApp.count, fmt.Errorf(
				"%d samples exceeded limit of %d", countingApp.count, sl.sampleLimit,
			)
		}
	} else {
		// No need to check for sample limit. Wrap sl.appender directly.
		app, countingApp = sl.wrapAppender(sl.appender)
	}

	for _, s := range samples {
		if err := app.Append(s); err != nil {
			switch err {
			case local.ErrOutOfOrderSample:
				numOutOfOrder++
				log.With("sample", s).With("error", err).Debug("Sample discarded")
			case local.ErrDuplicateSampleForTimestamp:
				numDuplicates++
				log.With("sample", s).With("error", err).Debug("Sample discarded")
			default:
				log.With("sample", s).With("error", err).Warn("Sample discarded")
>>>>>>> 5e985f24
			}
		}
		sl.cache[mets] = ref
		n++
	}
	if err == nil {
		err = p.Err()
	}
	if err != nil {
		app.Rollback()
		return 0, err
	}
	if err := app.Commit(); err != nil {
		return 0, err
	}
<<<<<<< HEAD
	return n, nil
}

func (sl *scrapeLoop) report(start time.Time, duration time.Duration, scrapedSamples int, err error) error {
=======
	return countingApp.count, nil
}

func (sl *scrapeLoop) report(start time.Time, duration time.Duration, scrapedSamples, postRelabelSamples int, err error) {
>>>>>>> 5e985f24
	sl.scraper.report(start, duration, err)

	ts := timestamp.FromTime(start)

	var health float64
	if err == nil {
		health = 1
	}

	app := sl.reportAppender()

	if err := sl.addReportSample(app, scrapeHealthMetricName, ts, health); err != nil {
		app.Rollback()
		return err
	}
	if err := sl.addReportSample(app, scrapeDurationMetricName, ts, duration.Seconds()); err != nil {
		app.Rollback()
		return err
	}
	if err := sl.addReportSample(app, scrapeSamplesMetricName, ts, float64(scrapedSamples)); err != nil {
		app.Rollback()
		return err
	}
<<<<<<< HEAD
	return app.Commit()
}

func (sl *scrapeLoop) addReportSample(app storage.Appender, s string, t int64, v float64) error {
	ref, ok := sl.cache[s]

	if ok {
		if err := app.Add(ref, t, v); err != storage.ErrNotFound {
			return err
		}
	}
	met := labels.Labels{
		labels.Label{Name: labels.MetricName, Value: s},
	}
	ref, err := app.SetSeries(met)
	if err != nil {
		return err
	}
	if err = app.Add(ref, t, v); err != nil {
		return err
	}
	sl.cache[s] = ref

	return nil
=======
	postRelabelSample := &model.Sample{
		Metric: model.Metric{
			model.MetricNameLabel: samplesPostRelabelMetricName,
		},
		Timestamp: ts,
		Value:     model.SampleValue(postRelabelSamples),
	}

	reportAppender := ruleLabelsAppender{
		SampleAppender: sl.appender,
		labels:         sl.targetLabels,
	}

	if err := reportAppender.Append(healthSample); err != nil {
		log.With("sample", healthSample).With("error", err).Warn("Scrape health sample discarded")
	}
	if err := reportAppender.Append(durationSample); err != nil {
		log.With("sample", durationSample).With("error", err).Warn("Scrape duration sample discarded")
	}
	if err := reportAppender.Append(countSample); err != nil {
		log.With("sample", durationSample).With("error", err).Warn("Scrape sample count sample discarded")
	}
	if err := reportAppender.Append(postRelabelSample); err != nil {
		log.With("sample", durationSample).With("error", err).Warn("Scrape sample count post-relabeling sample discarded")
	}
>>>>>>> 5e985f24
}<|MERGE_RESOLUTION|>--- conflicted
+++ resolved
@@ -110,11 +110,7 @@
 	loops   map[uint64]loop
 
 	// Constructor for new scrape loops. This is settable for testing convenience.
-<<<<<<< HEAD
 	newLoop func(context.Context, scraper, func() storage.Appender, func() storage.Appender) loop
-=======
-	newLoop func(context.Context, scraper, storage.SampleAppender, model.LabelSet, *config.ScrapeConfig) loop
->>>>>>> 5e985f24
 }
 
 func newScrapePool(ctx context.Context, cfg *config.ScrapeConfig, app Appendable) *scrapePool {
@@ -183,7 +179,6 @@
 		var (
 			t       = sp.targets[fp]
 			s       = &targetScraper{Target: t, client: sp.client}
-<<<<<<< HEAD
 			newLoop = sp.newLoop(sp.ctx, s,
 				func() storage.Appender {
 					return sp.sampleAppender(t)
@@ -192,9 +187,6 @@
 					return sp.reportAppender(t)
 				},
 			)
-=======
-			newLoop = sp.newLoop(sp.ctx, s, sp.appender, t.Labels(), sp.config)
->>>>>>> 5e985f24
 		)
 		wg.Add(1)
 
@@ -256,7 +248,6 @@
 
 		if _, ok := sp.targets[hash]; !ok {
 			s := &targetScraper{Target: t, client: sp.client}
-<<<<<<< HEAD
 			l := sp.newLoop(sp.ctx, s,
 				func() storage.Appender {
 					return sp.sampleAppender(t)
@@ -265,9 +256,6 @@
 					return sp.reportAppender(t)
 				},
 			)
-=======
-			l := sp.newLoop(sp.ctx, s, sp.appender, t.Labels(), sp.config)
->>>>>>> 5e985f24
 
 			sp.targets[hash] = t
 			sp.loops[hash] = l
@@ -299,13 +287,21 @@
 	wg.Wait()
 }
 
-<<<<<<< HEAD
 // sampleAppender returns an appender for ingested samples from the target.
 func (sp *scrapePool) sampleAppender(target *Target) storage.Appender {
 	app, err := sp.appendable.Appender()
 	if err != nil {
 		panic(err)
 	}
+
+	// The limit is applied after metrics are potentially dropped via relabeling.
+	if sp.config.SampleLimit > 0 {
+		app = &limitAppender{
+			Appender: app,
+			limit:    int(sp.config.SampleLimit),
+		}
+	}
+
 	// The relabelAppender has to be inside the label-modifying appenders
 	// so the relabeling rules are applied to the correct label set.
 	if mrc := sp.config.MetricRelabelConfigs; len(mrc) > 0 {
@@ -341,8 +337,6 @@
 	}
 }
 
-=======
->>>>>>> 5e985f24
 // A scraper retrieves samples and accepts a status report at the end.
 type scraper interface {
 	scrape(ctx context.Context, w io.Writer) error
@@ -404,27 +398,16 @@
 type scrapeLoop struct {
 	scraper scraper
 
-<<<<<<< HEAD
 	appender       func() storage.Appender
 	reportAppender func() storage.Appender
 
 	cache map[string]uint64
-=======
-	// Where samples are ultimately sent.
-	appender storage.SampleAppender
-
-	targetLabels         model.LabelSet
-	metricRelabelConfigs []*config.RelabelConfig
-	honorLabels          bool
-	sampleLimit          uint
->>>>>>> 5e985f24
 
 	done   chan struct{}
 	ctx    context.Context
 	cancel func()
 }
 
-<<<<<<< HEAD
 func newScrapeLoop(ctx context.Context, sc scraper, app, reportApp func() storage.Appender) loop {
 	sl := &scrapeLoop{
 		scraper:        sc,
@@ -432,23 +415,6 @@
 		reportAppender: reportApp,
 		cache:          map[string]uint64{},
 		done:           make(chan struct{}),
-=======
-func newScrapeLoop(
-	ctx context.Context,
-	sc scraper,
-	appender storage.SampleAppender,
-	targetLabels model.LabelSet,
-	config *config.ScrapeConfig,
-) loop {
-	sl := &scrapeLoop{
-		scraper:              sc,
-		appender:             appender,
-		targetLabels:         targetLabels,
-		metricRelabelConfigs: config.MetricRelabelConfigs,
-		honorLabels:          config.HonorLabels,
-		sampleLimit:          config.SampleLimit,
-		done:                 make(chan struct{}),
->>>>>>> 5e985f24
 	}
 	sl.ctx, sl.cancel = context.WithCancel(ctx)
 
@@ -477,8 +443,8 @@
 		default:
 		}
 
-<<<<<<< HEAD
 		var (
+			total, added int
 			start        = time.Now()
 			scrapeCtx, _ = context.WithTimeout(sl.ctx, timeout)
 		)
@@ -487,46 +453,24 @@
 		if !last.IsZero() {
 			targetIntervalLength.WithLabelValues(interval.String()).Observe(
 				time.Since(last).Seconds(),
-=======
-		if !sl.appender.NeedsThrottling() {
-			var (
-				start                 = time.Now()
-				scrapeCtx, _          = context.WithTimeout(sl.ctx, timeout)
-				numPostRelabelSamples = 0
->>>>>>> 5e985f24
 			)
 		}
 
-		n := 0
 		buf := bytes.NewBuffer(getScrapeBuf())
 
-<<<<<<< HEAD
 		err := sl.scraper.scrape(scrapeCtx, buf)
 		if err == nil {
 			b := buf.Bytes()
 
-			if n, err = sl.append(b, start); err != nil {
+			if total, added, err = sl.append(b, start); err != nil {
 				log.With("err", err).Error("append failed")
 			}
 			putScrapeBuf(b)
 		} else if errc != nil {
 			errc <- err
-=======
-			samples, err := sl.scraper.scrape(scrapeCtx, start)
-			if err == nil {
-				numPostRelabelSamples, err = sl.append(samples)
-			}
-			if err != nil && errc != nil {
-				errc <- err
-			}
-			sl.report(start, time.Since(start), len(samples), numPostRelabelSamples, err)
-			last = start
-		} else {
-			targetSkippedScrapes.Inc()
->>>>>>> 5e985f24
-		}
-
-		sl.report(start, time.Since(start), n, err)
+		}
+
+		sl.report(start, time.Since(start), total, added, err)
 		last = start
 
 		select {
@@ -542,7 +486,6 @@
 	<-sl.done
 }
 
-<<<<<<< HEAD
 type sample struct {
 	metric labels.Labels
 	t      int64
@@ -564,7 +507,7 @@
 	return s[i].t < s[j].t
 }
 
-func (sl *scrapeLoop) append(b []byte, ts time.Time) (n int, err error) {
+func (sl *scrapeLoop) append(b []byte, ts time.Time) (total, added int, err error) {
 	var (
 		app     = sl.appender()
 		p       = textparse.New(b)
@@ -572,6 +515,8 @@
 	)
 
 	for p.Next() {
+		total++
+
 		t := defTime
 		met, tp, v := p.At()
 		if tp != nil {
@@ -582,6 +527,7 @@
 		ref, ok := sl.cache[mets]
 		if ok {
 			if err = app.Add(ref, t, v); err == nil {
+				added++
 				continue
 			} else if err != storage.ErrNotFound {
 				break
@@ -591,116 +537,36 @@
 		if !ok {
 			var lset labels.Labels
 			p.Metric(&lset)
+
 			ref, err = app.SetSeries(lset)
+			// TODO(fabxc): also add a dropped-cache?
+			if err == errSeriesDropped {
+				continue
+			}
 			if err != nil {
 				break
 			}
 			if err = app.Add(ref, t, v); err != nil {
 				break
-=======
-// wrapAppender wraps a SampleAppender for relabeling. It returns the wrappend
-// appender and an innermost countingAppender that counts the samples actually
-// appended in the end.
-func (sl *scrapeLoop) wrapAppender(app storage.SampleAppender) (storage.SampleAppender, *countingAppender) {
-	// Innermost appender is a countingAppender to count how many samples
-	// are left in the end.
-	countingAppender := &countingAppender{
-		SampleAppender: app,
-	}
-	app = countingAppender
-
-	// The relabelAppender has to be inside the label-modifying appenders so
-	// the relabeling rules are applied to the correct label set.
-	if len(sl.metricRelabelConfigs) > 0 {
-		app = relabelAppender{
-			SampleAppender: app,
-			relabelings:    sl.metricRelabelConfigs,
-		}
-	}
-
-	if sl.honorLabels {
-		app = honorLabelsAppender{
-			SampleAppender: app,
-			labels:         sl.targetLabels,
-		}
-	} else {
-		app = ruleLabelsAppender{
-			SampleAppender: app,
-			labels:         sl.targetLabels,
-		}
-	}
-	return app, countingAppender
-}
-
-func (sl *scrapeLoop) append(samples model.Samples) (int, error) {
-	var (
-		numOutOfOrder = 0
-		numDuplicates = 0
-		app           = sl.appender
-		countingApp   *countingAppender
-	)
-
-	if sl.sampleLimit > 0 {
-		// We need to check for the sample limit, so append everything
-		// to a wrapped bufferAppender first. Then point samples to the
-		// result.
-		bufApp := &bufferAppender{buffer: make(model.Samples, 0, len(samples))}
-		var wrappedBufApp storage.SampleAppender
-		wrappedBufApp, countingApp = sl.wrapAppender(bufApp)
-		for _, s := range samples {
-			// Ignore errors as bufferedAppender always succeds.
-			wrappedBufApp.Append(s)
-		}
-		samples = bufApp.buffer
-		if uint(countingApp.count) > sl.sampleLimit {
-			targetScrapeSampleLimit.Inc()
-			return countingApp.count, fmt.Errorf(
-				"%d samples exceeded limit of %d", countingApp.count, sl.sampleLimit,
-			)
-		}
-	} else {
-		// No need to check for sample limit. Wrap sl.appender directly.
-		app, countingApp = sl.wrapAppender(sl.appender)
-	}
-
-	for _, s := range samples {
-		if err := app.Append(s); err != nil {
-			switch err {
-			case local.ErrOutOfOrderSample:
-				numOutOfOrder++
-				log.With("sample", s).With("error", err).Debug("Sample discarded")
-			case local.ErrDuplicateSampleForTimestamp:
-				numDuplicates++
-				log.With("sample", s).With("error", err).Debug("Sample discarded")
-			default:
-				log.With("sample", s).With("error", err).Warn("Sample discarded")
->>>>>>> 5e985f24
 			}
+			added++
 		}
 		sl.cache[mets] = ref
-		n++
 	}
 	if err == nil {
 		err = p.Err()
 	}
 	if err != nil {
 		app.Rollback()
-		return 0, err
+		return total, 0, err
 	}
 	if err := app.Commit(); err != nil {
-		return 0, err
-	}
-<<<<<<< HEAD
-	return n, nil
-}
-
-func (sl *scrapeLoop) report(start time.Time, duration time.Duration, scrapedSamples int, err error) error {
-=======
-	return countingApp.count, nil
-}
-
-func (sl *scrapeLoop) report(start time.Time, duration time.Duration, scrapedSamples, postRelabelSamples int, err error) {
->>>>>>> 5e985f24
+		return total, 0, err
+	}
+	return total, added, nil
+}
+
+func (sl *scrapeLoop) report(start time.Time, duration time.Duration, scraped, appended int, err error) error {
 	sl.scraper.report(start, duration, err)
 
 	ts := timestamp.FromTime(start)
@@ -720,11 +586,14 @@
 		app.Rollback()
 		return err
 	}
-	if err := sl.addReportSample(app, scrapeSamplesMetricName, ts, float64(scrapedSamples)); err != nil {
+	if err := sl.addReportSample(app, scrapeSamplesMetricName, ts, float64(scraped)); err != nil {
 		app.Rollback()
 		return err
 	}
-<<<<<<< HEAD
+	if err := sl.addReportSample(app, samplesPostRelabelMetricName, ts, float64(appended)); err != nil {
+		app.Rollback()
+		return err
+	}
 	return app.Commit()
 }
 
@@ -749,31 +618,4 @@
 	sl.cache[s] = ref
 
 	return nil
-=======
-	postRelabelSample := &model.Sample{
-		Metric: model.Metric{
-			model.MetricNameLabel: samplesPostRelabelMetricName,
-		},
-		Timestamp: ts,
-		Value:     model.SampleValue(postRelabelSamples),
-	}
-
-	reportAppender := ruleLabelsAppender{
-		SampleAppender: sl.appender,
-		labels:         sl.targetLabels,
-	}
-
-	if err := reportAppender.Append(healthSample); err != nil {
-		log.With("sample", healthSample).With("error", err).Warn("Scrape health sample discarded")
-	}
-	if err := reportAppender.Append(durationSample); err != nil {
-		log.With("sample", durationSample).With("error", err).Warn("Scrape duration sample discarded")
-	}
-	if err := reportAppender.Append(countSample); err != nil {
-		log.With("sample", durationSample).With("error", err).Warn("Scrape sample count sample discarded")
-	}
-	if err := reportAppender.Append(postRelabelSample); err != nil {
-		log.With("sample", durationSample).With("error", err).Warn("Scrape sample count post-relabeling sample discarded")
-	}
->>>>>>> 5e985f24
 }