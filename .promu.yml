go:
    # Whenever the Go version is updated here, .travis.yml and
    # .circle/config.yml should also be updated.
    version: 1.13
repository:
    path: github.com/prometheus/prometheus
build:
    binaries:
        - name: prometheus
          path: ./cmd/prometheus
        - name: promtool
          path: ./cmd/promtool
<<<<<<< HEAD
        - name: tsdbtool
          path: ./tsdb/cmd/tsdb
    flags: -mod=vendor -a -tags netgo
=======
        - name: tsdb
          path: ./tsdb/cmd/tsdb
    flags: -mod=vendor -a -tags netgo,builtinassets
>>>>>>> edeb7a44
    ldflags: |
        -s
        -X github.com/prometheus/common/version.Version={{.Version}}
        -X github.com/prometheus/common/version.Revision={{.Revision}}
        -X github.com/prometheus/common/version.Branch={{.Branch}}
        -X github.com/prometheus/common/version.BuildUser={{user}}@{{host}}
        -X github.com/prometheus/common/version.BuildDate={{date "20060102-15:04:05"}}
tarball:
    files:
        - consoles
        - console_libraries
        - documentation/examples/prometheus.yml
        - LICENSE
        - NOTICE
        - npm_licenses.tar.bz2
crossbuild:
    platforms:
        - linux/amd64
        - linux/386
        - darwin/amd64
        - darwin/386
        - windows/amd64
        - windows/386
        - freebsd/amd64
        - freebsd/386
        - openbsd/amd64
        - openbsd/386
        - netbsd/amd64
        - netbsd/386
        - dragonfly/amd64
        - linux/arm
        - linux/arm64
        - freebsd/arm
        - openbsd/arm
        - linux/mips64
        - linux/mips64le
        - netbsd/arm
        - linux/ppc64
        - linux/ppc64le
        - linux/s390x<|MERGE_RESOLUTION|>--- conflicted
+++ resolved
@@ -10,15 +10,12 @@
           path: ./cmd/prometheus
         - name: promtool
           path: ./cmd/promtool
-<<<<<<< HEAD
         - name: tsdbtool
           path: ./tsdb/cmd/tsdb
+    # NOTE(spasquie): Go 1.12 doesn't support '-tags netgo,builtinassets' and promu doesn't support
+    # space-separated tags so the 'ondiskassets' build tag is used instead of 'builtinassets'.
     flags: -mod=vendor -a -tags netgo
-=======
-        - name: tsdb
-          path: ./tsdb/cmd/tsdb
-    flags: -mod=vendor -a -tags netgo,builtinassets
->>>>>>> edeb7a44
+    #flags: -mod=vendor -a -tags netgo,builtinassets
     ldflags: |
         -s
         -X github.com/prometheus/common/version.Version={{.Version}}
