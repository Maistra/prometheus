<<<<<<< HEAD
## 2.11.2 / 2019-08-14

* [BUGFIX/SECURITY] Fix a Stored DOM XSS vulnerability with query history. #5888
=======
## 2.13.1 / 2019-10-16

* [BUGFIX] Fix panic in ARM builds of Prometheus. #6110
* [BUGFIX] promql: fix potential panic in the query logger. #6094
* [BUGFIX] Multiple errors of http: superfluous response.WriteHeader call in the logs. #6145

## 2.13.0 / 2019-10-04

* [SECURITY/BUGFIX] UI: Fix a Stored DOM XSS vulnerability with query history [CVE-2019-10215](http://cve.mitre.org/cgi-bin/cvename.cgi?name=CVE-2019-10215). #6098
* [CHANGE] Metrics: renamed prometheus_sd_configs_failed_total to prometheus_sd_failed_configs and changed to Gauge #5254
* [ENHANCEMENT] Include the tsdb tool in builds. #6089
* [ENHANCEMENT] Service discovery: add new node address types for kubernetes. #5902
* [ENHANCEMENT] UI: show warnings if query have returned some warnings. #5964
* [ENHANCEMENT] Remote write: reduce memory usage of the series cache. #5849
* [ENHANCEMENT] Remote read: use remote read streaming to reduce memory usage. #5703
* [ENHANCEMENT] Metrics: added metrics for remote write max/min/desired shards to queue manager. #5787
* [ENHANCEMENT] Promtool: show the warnings during label query. #5924
* [ENHANCEMENT] Promtool: improve error messages when parsing bad rules. #5965
* [ENHANCEMENT] Promtool: more promlint rules. #5515
* [BUGFIX] Promtool: fix recording inconsistency due to duplicate labels. #6026
* [BUGFIX] UI: fixes service-discovery view when accessed from unhealthy targets. #5915
* [BUGFIX] Metrics format: OpenMetrics parser crashes on short input. #5939
* [BUGFIX] UI: avoid truncated Y-axis values. #6014

## 2.12.0 / 2019-08-17

* [FEATURE] Track currently active PromQL queries in a log file. #5794
* [FEATURE] Enable and provide binaries for `mips64` / `mips64le` architectures. #5792
* [ENHANCEMENT] Improve responsiveness of targets web UI and API endpoint. #5740
* [ENHANCEMENT] Improve remote write desired shards calculation. #5763
* [ENHANCEMENT] Flush TSDB pages more precisely. tsdb#660
* [ENHANCEMENT] Add `prometheus_tsdb_retention_limit_bytes` metric. tsdb#667
* [ENHANCEMENT] Add logging during TSDB WAL replay on startup. tsdb#662
* [ENHANCEMENT] Improve TSDB memory usage. tsdb#653, tsdb#643, tsdb#654, tsdb#642, tsdb#627
* [BUGFIX] Check for duplicate label names in remote read. #5829
* [BUGFIX] Mark deleted rules' series as stale on next evaluation. #5759
* [BUGFIX] Fix JavaScript error when showing warning about out-of-sync server time. #5833
* [BUGFIX] Fix `promtool test rules` panic when providing empty `exp_labels`. #5774
* [BUGFIX] Only check last directory when discovering checkpoint number. #5756
* [BUGFIX] Fix error propagation in WAL watcher helper functions. #5741
* [BUGFIX] Correctly handle empty labels from alert templates. #5845
>>>>>>> b03bb381

## 2.11.1 / 2019-07-10

* [BUGFIX] Fix potential panic when prometheus is watching multiple zookeeper paths. #5749

## 2.11.0 / 2019-07-09

* [CHANGE] Remove `max_retries` from queue_config (it has been unused since rewriting remote-write to utilize the write-ahead-log). #5649
* [CHANGE] The meta file `BlockStats` no longer holds size information. This is now dynamically calculated and kept in memory. It also includes the meta file size which was not included before. tsdb#637
* [CHANGE] Renamed metric from `prometheus_tsdb_wal_reader_corruption_errors` to `prometheus_tsdb_wal_reader_corruption_errors_total`. tsdb#622
* [FEATURE] Add option to use Alertmanager API v2. #5482
* [FEATURE] Added `humanizePercentage` function for templates. #5670
* [FEATURE] Include InitContainers in Kubernetes Service Discovery. #5598
* [FEATURE] Provide option to compress WAL records using Snappy. [#609](https://github.com/prometheus/tsdb/pull/609)
* [ENHANCEMENT] Create new clean segment when starting the WAL. tsdb#608
* [ENHANCEMENT] Reduce allocations in PromQL aggregations. #5641
* [ENHANCEMENT] Add storage warnings to LabelValues and LabelNames API results. #5673
* [ENHANCEMENT] Add `prometheus_http_requests_total` metric. #5640
* [ENHANCEMENT] Enable openbsd/arm build. #5696
* [ENHANCEMENT] Remote-write allocation improvements. #5614
* [ENHANCEMENT] Query performance improvement: Efficient iteration and search in HashForLabels and HashWithoutLabels. #5707
* [ENHANCEMENT] Allow injection of arbitrary headers in promtool. #4389
* [ENHANCEMENT] Allow passing `external_labels` in alert unit tests groups. #5608
* [ENHANCEMENT] Allows globs for rules when unit testing. #5595
* [ENHANCEMENT] Improved postings intersection matching. tsdb#616
* [ENHANCEMENT] Reduced disk usage for WAL for small setups. tsdb#605
* [ENHANCEMENT] Optimize queries using regexp for set lookups. tsdb#602
* [BUGFIX] resolve race condition in maxGauge. #5647
* [BUGFIX] Fix ZooKeeper connection leak. #5675
* [BUGFIX] Improved atomicity of .tmp block replacement during compaction for usual case. tsdb#636
* [BUGFIX] Fix "unknown series references" after clean shutdown. tsdb#623
* [BUGFIX] Re-calculate block size when calling `block.Delete`. tsdb#637
* [BUGFIX] Fix unsafe snapshots with head block. tsdb#641
* [BUGFIX] `prometheus_tsdb_compactions_failed_total` is now incremented on any compaction failure. tsdb#613

## 2.10.0 / 2019-05-25

* [CHANGE/BUGFIX] API: Encode alert values as string to correctly represent Inf/NaN. #5582
* [FEATURE] Template expansion: Make external labels available as `$externalLabels` in alert and console template expansion. #5463
* [FEATURE] TSDB: Add `prometheus_tsdb_wal_segment_current` metric for the WAL segment index that TSDB is currently writing to. tsdb#601
* [FEATURE] Scrape: Add `scrape_series_added` per-scrape metric. #5546
* [ENHANCEMENT] Discovery/kubernetes: Add labels `__meta_kubernetes_endpoint_node_name` and `__meta_kubernetes_endpoint_hostname`. #5571
* [ENHANCEMENT] Discovery/azure: Add label `__meta_azure_machine_public_ip`. #5475
* [ENHANCEMENT] TSDB: Simplify mergedPostings.Seek, resulting in better performance if there are many posting lists. tsdb#595
* [ENHANCEMENT] Log filesystem type on startup. #5558
* [ENHANCEMENT] Cmd/promtool: Use POST requests for Query and QueryRange. client_golang#557
* [ENHANCEMENT] Web: Sort alerts by group name. #5448
* [ENHANCEMENT] Console templates: Add convenience variables `$rawParams`, `$params`, `$path`. #5463
* [BUGFIX] TSDB: Don't panic when running out of disk space and recover nicely from the condition. tsdb#582
* [BUGFIX] TSDB: Correctly handle empty labels. tsdb#594
* [BUGFIX] TSDB: Don't crash on an unknown tombstone reference. tsdb#604
* [BUGFIX] Storage/remote: Remove queue-manager specific metrics if queue no longer exists. #5445 #5485 #5555
* [BUGFIX] PromQL: Correctly display `{__name__="a"}`. #5552
* [BUGFIX] Discovery/kubernetes: Use `service` rather than `ingress` as the name for the service workqueue. #5520
* [BUGFIX] Discovery/azure: Don't panic on a VM with a public IP. #5587
* [BUGFIX] Discovery/triton: Always read HTTP body to completion. #5596
* [BUGFIX] Web: Fixed Content-Type for js and css instead of using `/etc/mime.types`. #5551

## 2.9.2 / 2019-04-24

* [BUGFIX] Make sure subquery range is taken into account for selection #5467
* [BUGFIX] Exhaust every request body before closing it #5166
* [BUGFIX] Cmd/promtool: return errors from rule evaluations #5483
* [BUGFIX] Remote Storage: string interner should not panic in release #5487
* [BUGFIX] Fix memory allocation regression in mergedPostings.Seek tsdb#586

## 2.9.1 / 2019-04-16

* [BUGFIX] Discovery/kubernetes: fix missing label sanitization #5462
* [BUGFIX] Remote_write: Prevent reshard concurrent with calling stop #5460

## 2.9.0 / 2019-04-15

This releases uses Go 1.12, which includes a change in how memory is released
to Linux. This will cause RSS to be reported as higher, however this is harmless
and the memory is available to the kernel when it needs it.

* [CHANGE/ENHANCEMENT] Update Consul to support catalog.ServiceMultipleTags. #5151
* [FEATURE] Add honor_timestamps scrape option. #5304
* [ENHANCEMENT] Discovery/kubernetes: add present labels for labels/annotations. #5443
* [ENHANCEMENT] OpenStack SD: Add ProjectID and UserID meta labels. #5431
* [ENHANCEMENT] Add GODEBUG and retention to the runtime page. #5324 #5322
* [ENHANCEMENT] Add support for POSTing to /series endpoint. #5422
* [ENHANCEMENT] Support PUT methods for Lifecycle and Admin APIs. #5376
* [ENHANCEMENT] Scrape: Add global jitter for HA server. #5181
* [ENHANCEMENT] Check for cancellation on every step of a range evaluation. #5131
* [ENHANCEMENT] String interning for labels & values in the remote_write path. #5316
* [ENHANCEMENT] Don't lose the scrape cache on a failed scrape. #5414
* [ENHANCEMENT] Reload cert files from disk automatically. common#173
* [ENHANCEMENT] Use fixed length millisecond timestamp format for logs. common#172
* [ENHANCEMENT] Performance improvements for postings. tsdb#509 tsdb#572
* [BUGFIX] Remote Write: fix checkpoint reading. #5429
* [BUGFIX] Check if label value is valid when unmarshaling external labels from YAML. #5316
* [BUGFIX] Promparse: sort all labels when parsing. #5372
* [BUGFIX] Reload rules: copy state on both name and labels. #5368
* [BUGFIX] Exponentation operator to drop metric name in result of operation. #5329
* [BUGFIX] Config: resolve more file paths. #5284
* [BUGFIX] Promtool: resolve relative paths in alert test files. #5336
* [BUGFIX] Set TLSHandshakeTimeout in HTTP transport. common#179
* [BUGFIX] Use fsync to be more resilient to machine crashes. tsdb#573 tsdb#578
* [BUGFIX] Keep series that are still in WAL in checkpoints. tsdb#577
* [BUGFIX] Fix output sample values for scalar-to-vector comparison operations. #5454

## 2.8.1 / 2019-03-28

* [BUGFIX] Display the job labels in `/targets` which was removed accidentally. #5406

## 2.8.0 / 2019-03-12

This release uses Write-Ahead Logging (WAL) for the remote_write API. This currently causes a slight increase in memory usage, which will be addressed in future releases.

* [CHANGE] Default time retention is used only when no size based retention is specified. These are flags where time retention is specified by the flag `--storage.tsdb.retention` and size retention by `--storage.tsdb.retention.size`. #5216
* [CHANGE] `prometheus_tsdb_storage_blocks_bytes_total` is now `prometheus_tsdb_storage_blocks_bytes`. prometheus/tsdb#506
* [FEATURE] [EXPERIMENTAL] Time overlapping blocks are now allowed; vertical compaction and vertical query merge. It is an optional feature which is controlled by the `--storage.tsdb.allow-overlapping-blocks` flag, disabled by default. prometheus/tsdb#370
* [ENHANCEMENT] Use the WAL for remote_write API. #4588
* [ENHANCEMENT] Query performance improvements. prometheus/tsdb#531
* [ENHANCEMENT] UI enhancements with upgrade to Bootstrap 4. #5226
* [ENHANCEMENT] Reduce time that Alertmanagers are in flux when reloaded. #5126
* [ENHANCEMENT] Limit number of metrics displayed on UI to 10000. #5139
* [ENHANCEMENT] (1) Remember All/Unhealthy choice on target-overview when reloading page. (2) Resize text-input area on Graph page on mouseclick. #5201
* [ENHANCEMENT] In `histogram_quantile` merge buckets with equivalent le values. #5158.
* [ENHANCEMENT] Show list of offending labels in the error message in many-to-many scenarios. #5189
* [ENHANCEMENT] Show `Storage Retention` criteria in effect on `/status` page. #5322
* [BUGFIX] Fix sorting of rule groups. #5260
* [BUGFIX] Fix support for password_file and bearer_token_file in Kubernetes SD. #5211
* [BUGFIX] Scrape: catch errors when creating HTTP clients #5182. Adds new metrics:
  * `prometheus_target_scrape_pools_total`
  * `prometheus_target_scrape_pools_failed_total`
  * `prometheus_target_scrape_pool_reloads_total`
  * `prometheus_target_scrape_pool_reloads_failed_total`
* [BUGFIX] Fix panic when aggregator param is not a literal. #5290

## 2.7.2 / 2019-03-02

* [BUGFIX] `prometheus_rule_group_last_evaluation_timestamp_seconds` is now a unix timestamp. #5186

## 2.7.1 / 2019-01-31

This release has a fix for a Stored DOM XSS vulnerability that can be triggered when using the query history functionality. Thanks to Dor Tumarkin from Checkmarx for reporting it.

* [BUGFIX/SECURITY] Fix a Stored DOM XSS vulnerability with query history. #5163
* [BUGFIX] `prometheus_rule_group_last_duration_seconds` now reports seconds instead of nanoseconds. #5153
* [BUGFIX] Make sure the targets are consistently sorted in the targets page. #5161

## 2.7.0 / 2019-01-28

We're rolling back the Dockerfile changes introduced in 2.6.0. If you made changes to your docker deployment in 2.6.0, you will need to roll them back. This release also adds experimental support for disk size based retention. To accommodate that we are deprecating the flag `storage.tsdb.retention` in favour of `storage.tsdb.retention.time`. We print a warning if the flag is in use, but it will function without breaking until Prometheus 3.0.

* [CHANGE] Rollback Dockerfile to version at 2.5.0. Rollback of the breaking change introduced in 2.6.0. #5122
* [FEATURE] Add subqueries to PromQL. #4831
* [FEATURE] [EXPERIMENTAL] Add support for disk size based retention. Note that we don't consider the WAL size which could be significant and the time based retention policy also applies. #5109 prometheus/tsdb#343
* [FEATURE] Add CORS origin flag. #5011
* [ENHANCEMENT] Consul SD: Add tagged address to the discovery metadata. #5001
* [ENHANCEMENT] Kubernetes SD: Add service external IP and external name to the discovery metadata. #4940
* [ENHANCEMENT] Azure SD: Add support for Managed Identity authentication. #4590
* [ENHANCEMENT] Azure SD: Add tenant and subscription IDs to the discovery metadata. #4969
* [ENHANCEMENT] OpenStack SD: Add support for application credentials based authentication. #4968
* [ENHANCEMENT] Add metric for number of rule groups loaded. #5090
* [BUGFIX] Avoid duplicate tests for alert unit tests. #4964
* [BUGFIX] Don't depend on given order when comparing samples in alert unit testing. #5049
* [BUGFIX] Make sure the retention period doesn't overflow. #5112
* [BUGFIX] Make sure the blocks don't get very large. #5112
* [BUGFIX] Don't generate blocks with no samples. prometheus/tsdb#374
* [BUGFIX] Reintroduce metric for WAL corruptions. prometheus/tsdb#473

## 2.6.1 / 2019-01-15

* [BUGFIX] Azure SD: Fix discovery getting stuck sometimes. #5088
* [BUGFIX] Marathon SD: Use `Tasks.Ports` when `RequirePorts` is `false`. #5026
* [BUGFIX] Promtool: Fix "out-of-order sample" errors when testing rules. #5069

## 2.6.0 / 2018-12-17

* [CHANGE] Remove default flags from the container's entrypoint, run Prometheus from `/etc/prometheus` and symlink the storage directory to `/etc/prometheus/data`. #4976
* [CHANGE] Promtool: Remove the `update` command. #3839
* [FEATURE] Add JSON log format via the `--log.format` flag. #4876
* [FEATURE] API: Add /api/v1/labels endpoint to get all label names. #4835
* [FEATURE] Web: Allow setting the page's title via the `--web.ui-title` flag. #4841
* [ENHANCEMENT] Add `prometheus_tsdb_lowest_timestamp_seconds`, `prometheus_tsdb_head_min_time_seconds` and `prometheus_tsdb_head_max_time_seconds` metrics. #4888
* [ENHANCEMENT] Add `rule_group_last_evaluation_timestamp_seconds` metric. #4852
* [ENHANCEMENT] Add `prometheus_template_text_expansion_failures_total` and `prometheus_template_text_expansions_total` metrics. #4747
* [ENHANCEMENT] Set consistent User-Agent header in outgoing requests. #4891
* [ENHANCEMENT] Azure SD: Error out at load time when authentication parameters are missing. #4907
* [ENHANCEMENT] EC2 SD: Add the machine's private DNS name to the discovery metadata. #4693
* [ENHANCEMENT] EC2 SD: Add the operating system's platform to the discovery metadata. #4663
* [ENHANCEMENT] Kubernetes SD: Add the pod's phase to the discovery metadata. #4824
* [ENHANCEMENT] Kubernetes SD: Log Kubernetes messages. #4931
* [ENHANCEMENT] Promtool: Collect CPU and trace profiles. #4897
* [ENHANCEMENT] Promtool: Support writing output as JSON. #4848
* [ENHANCEMENT] Remote Read: Return available data if remote read fails partially. #4832
* [ENHANCEMENT] Remote Write: Improve queue performance. #4772
* [ENHANCEMENT] Remote Write: Add min_shards parameter to set the minimum number of shards. #4924
* [ENHANCEMENT] TSDB: Improve WAL reading. #4953
* [ENHANCEMENT] TSDB: Memory improvements. #4953
* [ENHANCEMENT] Web: Log stack traces on panic. #4221
* [ENHANCEMENT] Web UI: Add copy to clipboard button for configuration. #4410
* [ENHANCEMENT] Web UI: Support console queries at specific times. #4764
* [ENHANCEMENT] Web UI: group targets by job then instance. #4898 #4806
* [BUGFIX] Deduplicate handler labels for HTTP metrics. #4732
* [BUGFIX] Fix leaked queriers causing shutdowns to hang. #4922
* [BUGFIX] Fix configuration loading panics on nil pointer slice elements. #4942
* [BUGFIX] API: Correctly skip mismatching targets on /api/v1/targets/metadata. #4905
* [BUGFIX] API: Better rounding for incoming query timestamps. #4941
* [BUGFIX] Azure SD: Fix panic. #4867
* [BUGFIX] Console templates: Fix hover when the metric has a null value. #4906
* [BUGFIX] Discovery: Remove all targets when the scrape configuration gets empty. #4819
* [BUGFIX] Marathon SD: Fix leaked connections. #4915
* [BUGFIX] Marathon SD: Use 'hostPort' member of portMapping to construct target endpoints. #4887
* [BUGFIX] PromQL: Fix a goroutine leak in the lexer/parser. #4858
* [BUGFIX] Scrape: Pass through content-type for non-compressed output. #4912
* [BUGFIX] Scrape: Fix deadlock in the scrape's manager. #4894
* [BUGFIX] Scrape: Scrape targets at fixed intervals even after Prometheus restarts. #4926
* [BUGFIX] TSDB: Support restored snapshots including the head properly. #4953
* [BUGFIX] TSDB: Repair WAL when the last record in a segment is torn. #4953
* [BUGFIX] TSDB: Fix unclosed file readers on Windows systems. #4997
* [BUGFIX] Web: Avoid proxy to connect to the local gRPC server. #4572

## 2.5.0 / 2018-11-06

* [CHANGE] Group targets by scrape config instead of job name. #4806 #4526
* [CHANGE] Marathon SD: Various changes to adapt to Marathon 1.5+. #4499
* [CHANGE] Discovery: Split `prometheus_sd_discovered_targets` metric by scrape and notify (Alertmanager SD) as well as by section in the respective configuration. #4753
* [FEATURE] Add OpenMetrics support for scraping (EXPERIMENTAL). #4700
* [FEATURE] Add unit testing for rules. #4350
* [FEATURE] Make maximum number of samples per query configurable via `--query.max-samples` flag. #4513
* [FEATURE] Make maximum number of concurrent remote reads configurable via `--storage.remote.read-concurrent-limit` flag. #4656
* [ENHANCEMENT] Support s390x platform for Linux. #4605
* [ENHANCEMENT] API: Add `prometheus_api_remote_read_queries` metric tracking currently executed or waiting remote read API requests. #4699
* [ENHANCEMENT] Remote Read: Add `prometheus_remote_storage_remote_read_queries` metric tracking currently in-flight remote read queries. #4677
* [ENHANCEMENT] Remote Read: Reduced memory usage. #4655
* [ENHANCEMENT] Discovery: Add `prometheus_sd_discovered_targets`, `prometheus_sd_received_updates_total`, `prometheus_sd_updates_delayed_total`, and `prometheus_sd_updates_total` metrics for discovery subsystem. #4667
* [ENHANCEMENT] Discovery: Improve performance of previously slow updates of changes of targets. #4526
* [ENHANCEMENT] Kubernetes SD: Add extended metrics. #4458
* [ENHANCEMENT] OpenStack SD: Support discovering instances from all projects. #4682
* [ENHANCEMENT] OpenStack SD: Discover all interfaces. #4649
* [ENHANCEMENT] OpenStack SD: Support `tls_config` for the used HTTP client. #4654
* [ENHANCEMENT] Triton SD: Add ability to filter triton_sd targets by pre-defined groups. #4701
* [ENHANCEMENT] Web UI: Avoid browser spell-checking in expression field. #4728
* [ENHANCEMENT] Web UI: Add scrape duration and last evaluation time in targets and rules pages. #4722
* [ENHANCEMENT] Web UI: Improve rule view by wrapping lines. #4702
* [ENHANCEMENT] Rules: Error out at load time for invalid templates, rather than at evaluation time. #4537
* [ENHANCEMENT] TSDB: Add metrics for WAL operations. #4692
* [BUGFIX] Change max/min over_time to handle NaNs properly. #4386
* [BUGFIX] Check label name for `count_values` PromQL function. #4585
* [BUGFIX] Ensure that vectors and matrices do not contain identical label-sets. #4589

## 2.4.3 / 2018-10-04

* [BUGFIX] Fix panic when using custom EC2 API for SD #4672
* [BUGFIX] Fix panic when Zookeeper SD cannot connect to servers #4669
* [BUGFIX] Make the skip_head an optional parameter for snapshot API #4674

## 2.4.2 / 2018-09-21

 The last release didn't have bugfix included due to a vendoring error.

 * [BUGFIX] Handle WAL corruptions properly prometheus/tsdb#389
 * [BUGFIX] Handle WAL migrations correctly on Windows prometheus/tsdb#392

## 2.4.1 / 2018-09-19

* [ENHANCEMENT] New TSDB metrics prometheus/tsdb#375 prometheus/tsdb#363
* [BUGFIX] Render UI correctly for Windows #4616

## 2.4.0 / 2018-09-11

This release includes multiple bugfixes and features. Further, the WAL implementation has been re-written so the storage is not forward compatible. Prometheus 2.3 storage will work on 2.4 but not vice-versa.

* [CHANGE] Reduce remote write default retries #4279
* [CHANGE] Remove /heap endpoint #4460
* [FEATURE] Persist alert 'for' state across restarts #4061
* [FEATURE] Add API providing per target metric metadata #4183
* [FEATURE] Add API providing recording and alerting rules #4318 #4501
* [ENHANCEMENT] Brand new WAL implementation for TSDB. Forwards incompatible with previous WAL.
* [ENHANCEMENT] Show rule evaluation errors in UI #4457
* [ENHANCEMENT] Throttle resends of alerts to Alertmanager #4538
* [ENHANCEMENT] Send EndsAt along with the alert to Alertmanager #4550
* [ENHANCEMENT] Limit the samples returned by remote read endpoint #4532
* [ENHANCEMENT] Limit the data read in through remote read #4239
* [ENHANCEMENT] Coalesce identical SD configurations #3912
* [ENHANCEMENT] `promtool`: Add new commands for debugging and querying #4247 #4308 #4346 #4454
* [ENHANCEMENT] Update console examples for node_exporter v0.16.0 #4208
* [ENHANCEMENT] Optimize PromQL aggregations #4248
* [ENHANCEMENT] Remote read: Add Offset to hints #4226
* [ENHANCEMENT] `consul_sd`: Add support for ServiceMeta field #4280
* [ENHANCEMENT] `ec2_sd`: Maintain order of subnet_id label #4405
* [ENHANCEMENT] `ec2_sd`: Add support for custom endpoint to support EC2 compliant APIs #4333
* [ENHANCEMENT] `ec2_sd`: Add instance_owner label #4514
* [ENHANCEMENT] `azure_sd`: Add support for VMSS discovery and multiple environments #4202 #4569
* [ENHANCEMENT] `gce_sd`: Add instance_id label #4488
* [ENHANCEMENT] Forbid rule-abiding robots from indexing #4266
* [ENHANCEMENT] Log virtual memory limits on startup #4418
* [BUGFIX] Wait for service discovery to stop before exiting #4508
* [BUGFIX] Render SD configs properly #4338
* [BUGFIX] Only add LookbackDelta to vector selectors #4399
* [BUGFIX] `ec2_sd`: Handle panic-ing nil pointer #4469
* [BUGFIX] `consul_sd`: Stop leaking connections #4443
* [BUGFIX] Use templated labels also to identify alerts #4500
* [BUGFIX] Reduce floating point errors in stddev and related functions #4533
* [BUGFIX] Log errors while encoding responses #4359

## 2.3.2 / 2018-07-12

* [BUGFIX] Fix various tsdb bugs #4369
* [BUGFIX] Reorder startup and shutdown to prevent panics. #4321
* [BUGFIX] Exit with non-zero code on error #4296
* [BUGFIX] discovery/kubernetes/ingress: fix scheme discovery #4329
* [BUGFIX] Fix race in zookeeper sd #4355
* [BUGFIX] Better timeout handling in promql #4291 #4300
* [BUGFIX] Propagate errors when selecting series from the tsdb #4136

## 2.3.1 / 2018-06-19

* [BUGFIX] Avoid infinite loop on duplicate NaN values. #4275
* [BUGFIX] Fix nil pointer deference when using various API endpoints #4282
* [BUGFIX] config: set target group source index during unmarshaling #4245
* [BUGFIX] discovery/file: fix logging #4178
* [BUGFIX] kubernetes_sd: fix namespace filtering #4285
* [BUGFIX] web: restore old path prefix behavior #4273
* [BUGFIX] web: remove security headers added in 2.3.0 #4259

## 2.3.0 / 2018-06-05

* [CHANGE] `marathon_sd`: use `auth_token` and `auth_token_file` for token-based authentication instead of `bearer_token` and `bearer_token_file` respectively.
* [CHANGE] Metric names for HTTP server metrics changed
* [FEATURE] Add query commands to promtool
* [FEATURE] Add security headers to HTTP server responses
* [FEATURE] Pass query hints via remote read API
* [FEATURE] Basic auth passwords can now be configured via file across all configuration
* [ENHANCEMENT] Optimize PromQL and API serialization for memory usage and allocations
* [ENHANCEMENT] Limit number of dropped targets in web UI
* [ENHANCEMENT] Consul and EC2 service discovery allow using server-side filtering for performance improvement
* [ENHANCEMENT] Add advanced filtering configuration to EC2 service discovery
* [ENHANCEMENT] `marathon_sd`: adds support for basic and bearer authentication, plus all other common HTTP client options (TLS config, proxy URL, etc.)
* [ENHANCEMENT] Provide machine type metadata and labels in GCE service discovery
* [ENHANCEMENT] Add pod controller kind and name to Kubernetes service discovery data
* [ENHANCEMENT] Move TSDB to flock-based log file that works with Docker containers
* [BUGFIX] Properly propagate storage errors in PromQL
* [BUGFIX] Fix path prefix for web pages
* [BUGFIX] Fix goroutine leak in Consul service discovery
* [BUGFIX] Fix races in scrape manager
* [BUGFIX] Fix OOM for very large k in PromQL topk() queries
* [BUGFIX] Make remote write more resilient to unavailable receivers
* [BUGFIX] Make remote write shutdown cleanly
* [BUGFIX] Don't leak files on errors in TSDB's tombstone cleanup
* [BUGFIX] Unary minus expressions now removes the metric name from results
* [BUGFIX] Fix bug that lead to wrong amount of samples considered for time range expressions

## 2.2.1 / 2018-03-13

* [BUGFIX] Fix data loss in TSDB on compaction
* [BUGFIX] Correctly stop timer in remote-write path
* [BUGFIX] Fix deadlock triggered by loading targets page
* [BUGFIX] Fix incorrect buffering of samples on range selection queries
* [BUGFIX] Handle large index files on windows properly

## 2.2.0 / 2018-03-08

* [CHANGE] Rename file SD mtime metric.
* [CHANGE] Send target update on empty pod IP in Kubernetes SD.
* [FEATURE] Add API endpoint for flags.
* [FEATURE] Add API endpoint for dropped targets.
* [FEATURE] Display annotations on alerts page.
* [FEATURE] Add option to skip head data when taking snapshots.
* [ENHANCEMENT] Federation performance improvement.
* [ENHANCEMENT] Read bearer token file on every scrape.
* [ENHANCEMENT] Improve typeahead on `/graph` page.
* [ENHANCEMENT] Change rule file formatting.
* [ENHANCEMENT] Set consul server default to `localhost:8500`.
* [ENHANCEMENT] Add dropped Alertmanagers to API info endpoint.
* [ENHANCEMENT] Add OS type meta label to Azure SD.
* [ENHANCEMENT] Validate required fields in SD configuration.
* [BUGFIX] Prevent stack overflow on deep recursion in TSDB.
* [BUGFIX] Correctly read offsets in index files that are greater than 4GB.
* [BUGFIX] Fix scraping behavior for empty labels.
* [BUGFIX] Drop metric name for bool modifier.
* [BUGFIX] Fix races in discovery.
* [BUGFIX] Fix Kubernetes endpoints SD for empty subsets.
* [BUGFIX] Throttle updates from SD providers, which caused increased CPU usage and allocations.
* [BUGFIX] Fix TSDB block reload issue.
* [BUGFIX] Fix PromQL printing of empty `without()`.
* [BUGFIX] Don't reset FiredAt for inactive alerts.
* [BUGFIX] Fix erroneous file version changes and repair existing data.

## 2.1.0 / 2018-01-19

* [FEATURE] New Service Discovery UI showing labels before and after relabelling.
* [FEATURE] New Admin APIs added to v1 to delete, snapshot and remove tombstones.
* [ENHANCEMENT] The graph UI autcomplete now includes your previous queries.
* [ENHANCEMENT] Federation is now much faster for large numbers of series.
* [ENHANCEMENT] Added new metrics to measure rule timings.
* [ENHANCEMENT] Rule evaluation times added to the rules UI.
* [ENHANCEMENT] Added metrics to measure modified time of file SD files.
* [ENHANCEMENT] Kubernetes SD now includes POD UID in discovery metadata.
* [ENHANCEMENT] The Query APIs now return optional stats on query execution times.
* [ENHANCEMENT] The index now no longer has the 4GiB size limit and is also smaller.
* [BUGFIX] Remote read `read_recent` option is now false by default.
* [BUGFIX] Pass the right configuration to each Alertmanager (AM) when using multiple AM configs.
* [BUGFIX] Fix not-matchers not selecting series with labels unset.
* [BUGFIX] tsdb: Fix occasional panic in head block.
* [BUGFIX] tsdb: Close files before deletion to fix retention issues on Windows and NFS.
* [BUGFIX] tsdb: Cleanup and do not retry failing compactions.
* [BUGFIX] tsdb: Close WAL while shutting down.


## 2.0.0 / 2017-11-08

This release includes a completely rewritten storage, huge performance
improvements, but also many backwards incompatible changes. For more
information, read the announcement blog post and migration guide.

https://prometheus.io/blog/2017/11/08/announcing-prometheus-2-0/
https://prometheus.io/docs/prometheus/2.0/migration/

* [CHANGE] Completely rewritten storage layer, with WAL. This is not backwards compatible with 1.x storage, and many flags have changed/disappeared.
* [CHANGE] New staleness behavior. Series now marked stale after target scrapes no longer return them, and soon after targets disappear from service discovery.
* [CHANGE] Rules files use YAML syntax now. Conversion tool added to promtool.
* [CHANGE] Removed `count_scalar`, `drop_common_labels` functions and `keep_common` modifier from PromQL.
* [CHANGE] Rewritten exposition format parser with much higher performance. The Protobuf exposition format is no longer supported.
* [CHANGE] Example console templates updated for new storage and metrics names. Examples other than node exporter and Prometheus removed.
* [CHANGE] Admin and lifecycle APIs now disabled by default, can be re-enabled via flags
* [CHANGE] Flags switched to using Kingpin, all flags are now --flagname rather than -flagname.
* [FEATURE/CHANGE] Remote read can be configured to not read data which is available locally. This is enabled by default.
* [FEATURE] Rules can be grouped now. Rules within a rule group are executed sequentially.
* [FEATURE] Added experimental GRPC apis
* [FEATURE] Add timestamp() function to PromQL.
* [ENHANCEMENT] Remove remote read from the query path if no remote storage is configured.
* [ENHANCEMENT] Bump Consul HTTP client timeout to not match the Consul SD watch timeout.
* [ENHANCEMENT] Go-conntrack added to provide HTTP connection metrics.
* [BUGFIX] Fix connection leak in Consul SD.

## 1.8.2 / 2017-11-04

* [BUGFIX] EC2 service discovery: Do not crash if tags are empty.

## 1.8.1 / 2017-10-19

* [BUGFIX] Correctly handle external labels on remote read endpoint

## 1.8.0 / 2017-10-06

* [CHANGE] Rule links link to the _Console_ tab rather than the _Graph_ tab to
  not trigger expensive range queries by default.
* [FEATURE] Ability to act as a remote read endpoint for other Prometheus
  servers.
* [FEATURE] K8s SD: Support discovery of ingresses.
* [FEATURE] Consul SD: Support for node metadata.
* [FEATURE] Openstack SD: Support discovery of hypervisors.
* [FEATURE] Expose current Prometheus config via `/status/config`.
* [FEATURE] Allow to collapse jobs on `/targets` page.
* [FEATURE] Add `/-/healthy` and `/-/ready` endpoints.
* [FEATURE] Add color scheme support to console templates.
* [ENHANCEMENT] Remote storage connections use HTTP keep-alive.
* [ENHANCEMENT] Improved logging about remote storage.
* [ENHANCEMENT] Relaxed URL validation.
* [ENHANCEMENT] Openstack SD: Handle instances without IP.
* [ENHANCEMENT] Make remote storage queue manager configurable.
* [ENHANCEMENT] Validate metrics returned from remote read.
* [ENHANCEMENT] EC2 SD: Set a default region.
* [ENHANCEMENT] Changed help link to `https://prometheus.io/docs`.
* [BUGFIX] Fix floating-point precision issue in `deriv` function.
* [BUGFIX] Fix pprof endpoints when -web.route-prefix or -web.external-url is
  used.
* [BUGFIX] Fix handling of `null` target groups in file-based SD.
* [BUGFIX] Set the sample timestamp in date-related PromQL functions.
* [BUGFIX] Apply path prefix to redirect from deprecated graph URL.
* [BUGFIX] Fixed tests on MS Windows.
* [BUGFIX] Check for invalid UTF-8 in label values after relabeling.

## 1.7.2 / 2017-09-26

* [BUGFIX] Correctly remove all targets from DNS service discovery if the
  corresponding DNS query succeeds and returns an empty result.
* [BUGFIX] Correctly parse resolution input in expression browser.
* [BUGFIX] Consistently use UTC in the date picker of the expression browser.
* [BUGFIX] Correctly handle multiple ports in Marathon service discovery.
* [BUGFIX] Fix HTML escaping so that HTML templates compile with Go1.9.
* [BUGFIX] Prevent number of remote write shards from going negative.
* [BUGFIX] In the graphs created by the expression browser, render very large
  and small numbers in a readable way.
* [BUGFIX] Fix a rarely occurring iterator issue in varbit encoded chunks.

## 1.7.1 / 2017-06-12

* [BUGFIX] Fix double prefix redirect.

## 1.7.0 / 2017-06-06

* [CHANGE] Compress remote storage requests and responses with unframed/raw snappy.
* [CHANGE] Properly ellide secrets in config.
* [FEATURE] Add OpenStack service discovery.
* [FEATURE] Add ability to limit Kubernetes service discovery to certain namespaces.
* [FEATURE] Add metric for discovered number of Alertmanagers.
* [ENHANCEMENT] Print system information (uname) on start up.
* [ENHANCEMENT] Show gaps in graphs on expression browser.
* [ENHANCEMENT] Promtool linter checks counter naming and more reserved labels.
* [BUGFIX] Fix broken Mesos discovery.
* [BUGFIX] Fix redirect when external URL is set.
* [BUGFIX] Fix mutation of active alert elements by notifier.
* [BUGFIX] Fix HTTP error handling for remote write.
* [BUGFIX] Fix builds for Solaris/Illumos.
* [BUGFIX] Fix overflow checking in global config.
* [BUGFIX] Fix log level reporting issue.
* [BUGFIX] Fix ZooKeeper serverset discovery can become out-of-sync.

## 1.6.3 / 2017-05-18

* [BUGFIX] Fix disappearing Alertmanger targets in Alertmanager discovery.
* [BUGFIX] Fix panic with remote_write on ARMv7.
* [BUGFIX] Fix stacked graphs to adapt min/max values.

## 1.6.2 / 2017-05-11

* [BUGFIX] Fix potential memory leak in Kubernetes service discovery

## 1.6.1 / 2017-04-19

* [BUGFIX] Don't panic if storage has no FPs even after initial wait

## 1.6.0 / 2017-04-14

* [CHANGE] Replaced the remote write implementations for various backends by a
  generic write interface with example adapter implementation for various
  backends. Note that both the previous and the current remote write
  implementations are **experimental**.
* [FEATURE] New flag `-storage.local.target-heap-size` to tell Prometheus about
  the desired heap size. This deprecates the flags
  `-storage.local.memory-chunks` and `-storage.local.max-chunks-to-persist`,
  which are kept for backward compatibility.
* [FEATURE] Add `check-metrics` to `promtool` to lint metric names.
* [FEATURE] Add Joyent Triton discovery.
* [FEATURE] `X-Prometheus-Scrape-Timeout-Seconds` header in HTTP scrape
  requests.
* [FEATURE] Remote read interface, including example for InfluxDB. **Experimental.**
* [FEATURE] Enable Consul SD to connect via TLS.
* [FEATURE] Marathon SD supports multiple ports.
* [FEATURE] Marathon SD supports bearer token for authentication.
* [FEATURE] Custom timeout for queries.
* [FEATURE] Expose `buildQueryUrl` in `graph.js`.
* [FEATURE] Add `rickshawGraph` property to the graph object in console
  templates.
* [FEATURE] New metrics exported by Prometheus itself:
  * Summary `prometheus_engine_query_duration_seconds`
  * Counter `prometheus_evaluator_iterations_missed_total`
  * Counter `prometheus_evaluator_iterations_total`
  * Gauge `prometheus_local_storage_open_head_chunks`
  * Gauge `prometheus_local_storage_target_heap_size`
* [ENHANCEMENT] Reduce shut-down time by interrupting an ongoing checkpoint
  before starting the final checkpoint.
* [ENHANCEMENT] Auto-tweak times between checkpoints to limit time spent in
  checkpointing to 50%.
* [ENHANCEMENT] Improved crash recovery deals better with certain index
  corruptions.
* [ENHANCEMENT] Graphing deals better with constant time series.
* [ENHANCEMENT] Retry remote writes on recoverable errors.
* [ENHANCEMENT] Evict unused chunk descriptors during crash recovery to limit
  memory usage.
* [ENHANCEMENT] Smoother disk usage during series maintenance.
* [ENHANCEMENT] Targets on targets page sorted by instance within a job.
* [ENHANCEMENT] Sort labels in federation.
* [ENHANCEMENT] Set `GOGC=40` by default, which results in much better memory
  utilization at the price of slightly higher CPU usage. If `GOGC` is set by
  the user, it is still honored as usual.
* [ENHANCEMENT] Close head chunks after being idle for the duration of the
  configured staleness delta. This helps to persist and evict head chunk of
  stale series more quickly.
* [ENHANCEMENT] Stricter checking of relabel config.
* [ENHANCEMENT] Cache busters for static web content.
* [ENHANCEMENT] Send Prometheus-specific user-agent header during scrapes.
* [ENHANCEMENT] Improved performance of series retention cut-off.
* [ENHANCEMENT] Mitigate impact of non-atomic sample ingestion on
  `histogram_quantile` by enforcing buckets to be monotonic.
* [ENHANCEMENT] Released binaries built with Go 1.8.1.
* [BUGFIX] Send `instance=""` with federation if `instance` not set.
* [BUGFIX] Update to new `client_golang` to get rid of unwanted quantile
  metrics in summaries.
* [BUGFIX] Introduce several additional guards against data corruption.
* [BUGFIX] Mark storage dirty and increment
  `prometheus_local_storage_persist_errors_total` on all relevant errors.
* [BUGFIX] Propagate storage errors as 500 in the HTTP API.
* [BUGFIX] Fix int64 overflow in timestamps in the HTTP API.
* [BUGFIX] Fix deadlock in Zookeeper SD.
* [BUGFIX] Fix fuzzy search problems in the web-UI auto-completion.

## 1.5.3 / 2017-05-11

* [BUGFIX] Fix potential memory leak in Kubernetes service discovery

## 1.5.2 / 2017-02-10

* [BUGFIX] Fix series corruption in a special case of series maintenance where
  the minimum series-file-shrink-ratio kicks in.
* [BUGFIX] Fix two panic conditions both related to processing a series
  scheduled to be quarantined.
* [ENHANCEMENT] Binaries built with Go1.7.5.

## 1.5.1 / 2017-02-07

* [BUGFIX] Don't lose fully persisted memory series during checkpointing.
* [BUGFIX] Fix intermittently failing relabeling.
* [BUGFIX] Make `-storage.local.series-file-shrink-ratio` work.
* [BUGFIX] Remove race condition from TestLoop.

## 1.5.0 / 2017-01-23

* [CHANGE] Use lexicographic order to sort alerts by name.
* [FEATURE] Add Joyent Triton discovery.
* [FEATURE] Add scrape targets and alertmanager targets API.
* [FEATURE] Add various persistence related metrics.
* [FEATURE] Add various query engine related metrics.
* [FEATURE] Add ability to limit scrape samples, and related metrics.
* [FEATURE] Add labeldrop and labelkeep relabelling actions.
* [FEATURE] Display current working directory on status-page.
* [ENHANCEMENT] Strictly use ServiceAccount for in cluster configuration on Kubernetes.
* [ENHANCEMENT] Various performance and memory-management improvements.
* [BUGFIX] Fix basic auth for alertmanagers configured via flag.
* [BUGFIX] Don't panic on decoding corrupt data.
* [BUGFIX] Ignore dotfiles in data directory.
* [BUGFIX] Abort on intermediate federation errors.

## 1.4.1 / 2016-11-28

* [BUGFIX] Fix Consul service discovery

## 1.4.0 / 2016-11-25

* [FEATURE] Allow configuring Alertmanagers via service discovery
* [FEATURE] Display used Alertmanagers on runtime page in the UI
* [FEATURE] Support profiles in AWS EC2 service discovery configuration
* [ENHANCEMENT] Remove duplicated logging of Kubernetes client errors
* [ENHANCEMENT] Add metrics about Kubernetes service discovery
* [BUGFIX] Update alert annotations on re-evaluation
* [BUGFIX] Fix export of group modifier in PromQL queries
* [BUGFIX] Remove potential deadlocks in several service discovery implementations
* [BUGFIX] Use proper float64 modulo in PromQL `%` binary operations
* [BUGFIX] Fix crash bug in Kubernetes service discovery

## 1.3.1 / 2016-11-04

This bug-fix release pulls in the fixes from the 1.2.3 release.

* [BUGFIX] Correctly handle empty Regex entry in relabel config.
* [BUGFIX] MOD (`%`) operator doesn't panic with small floating point numbers.
* [BUGFIX] Updated miekg/dns vendoring to pick up upstream bug fixes.
* [ENHANCEMENT] Improved DNS error reporting.

## 1.2.3 / 2016-11-04

Note that this release is chronologically after 1.3.0.

* [BUGFIX] Correctly handle end time before start time in range queries.
* [BUGFIX] Error on negative `-storage.staleness-delta`
* [BUGFIX] Correctly handle empty Regex entry in relabel config.
* [BUGFIX] MOD (`%`) operator doesn't panic with small floating point numbers.
* [BUGFIX] Updated miekg/dns vendoring to pick up upstream bug fixes.
* [ENHANCEMENT] Improved DNS error reporting.

## 1.3.0 / 2016-11-01

This is a breaking change to the Kubernetes service discovery.

* [CHANGE] Rework Kubernetes SD.
* [FEATURE] Add support for interpolating `target_label`.
* [FEATURE] Add GCE metadata as Prometheus meta labels.
* [ENHANCEMENT] Add EC2 SD metrics.
* [ENHANCEMENT] Add Azure SD metrics.
* [ENHANCEMENT] Add fuzzy search to `/graph` textarea.
* [ENHANCEMENT] Always show instance labels on target page.
* [BUGFIX] Validate query end time is not before start time.
* [BUGFIX] Error on negative `-storage.staleness-delta`

## 1.2.2 / 2016-10-30

* [BUGFIX] Correctly handle on() in alerts.
* [BUGFIX] UI: Deal properly with aborted requests.
* [BUGFIX] UI: Decode URL query parameters properly.
* [BUGFIX] Storage: Deal better with data corruption (non-monotonic timestamps).
* [BUGFIX] Remote storage: Re-add accidentally removed timeout flag.
* [BUGFIX] Updated a number of vendored packages to pick up upstream bug fixes.

## 1.2.1 / 2016-10-10

* [BUGFIX] Count chunk evictions properly so that the server doesn't
  assume it runs out of memory and subsequencly throttles ingestion.
* [BUGFIX] Use Go1.7.1 for prebuilt binaries to fix issues on MacOS Sierra.

## 1.2.0 / 2016-10-07

* [FEATURE] Cleaner encoding of query parameters in `/graph` URLs.
* [FEATURE] PromQL: Add `minute()` function.
* [FEATURE] Add GCE service discovery.
* [FEATURE] Allow any valid UTF-8 string as job name.
* [FEATURE] Allow disabling local storage.
* [FEATURE] EC2 service discovery: Expose `ec2_instance_state`.
* [ENHANCEMENT] Various performance improvements in local storage.
* [BUGFIX] Zookeeper service discovery: Remove deleted nodes.
* [BUGFIX] Zookeeper service discovery: Resync state after Zookeeper failure.
* [BUGFIX] Remove JSON from HTTP Accept header.
* [BUGFIX] Fix flag validation of Alertmanager URL.
* [BUGFIX] Fix race condition on shutdown.
* [BUGFIX] Do not fail Consul discovery on Prometheus startup when Consul
  is down.
* [BUGFIX] Handle NaN in `changes()` correctly.
* [CHANGE] **Experimental** remote write path: Remove use of gRPC.
* [CHANGE] **Experimental** remote write path: Configuration via config file
  rather than command line flags.
* [FEATURE] **Experimental** remote write path: Add HTTP basic auth and TLS.
* [FEATURE] **Experimental** remote write path: Support for relabelling.

## 1.1.3 / 2016-09-16

* [ENHANCEMENT] Use golang-builder base image for tests in CircleCI.
* [ENHANCEMENT] Added unit tests for federation.
* [BUGFIX] Correctly de-dup metric families in federation output.

## 1.1.2 / 2016-09-08

* [BUGFIX] Allow label names that coincide with keywords.

## 1.1.1 / 2016-09-07

* [BUGFIX] Fix IPv6 escaping in service discovery integrations
* [BUGFIX] Fix default scrape port assignment for IPv6

## 1.1.0 / 2016-09-03

* [FEATURE] Add `quantile` and `quantile_over_time`.
* [FEATURE] Add `stddev_over_time` and `stdvar_over_time`.
* [FEATURE] Add various time and date functions.
* [FEATURE] Added `toUpper` and `toLower` formatting to templates.
* [FEATURE] Allow relabeling of alerts.
* [FEATURE] Allow URLs in targets defined via a JSON file.
* [FEATURE] Add idelta function.
* [FEATURE] 'Remove graph' button on the /graph page.
* [FEATURE] Kubernetes SD: Add node name and host IP to pod discovery.
* [FEATURE] New remote storage write path. EXPERIMENTAL!
* [ENHANCEMENT] Improve time-series index lookups.
* [ENHANCEMENT] Forbid invalid relabel configurations.
* [ENHANCEMENT] Improved various tests.
* [ENHANCEMENT] Add crash recovery metric 'started_dirty'.
* [ENHANCEMENT] Fix (and simplify) populating series iterators.
* [ENHANCEMENT] Add job link on target page.
* [ENHANCEMENT] Message on empty Alerts page.
* [ENHANCEMENT] Various internal code refactorings and clean-ups.
* [ENHANCEMENT] Various improvements in the build system.
* [BUGFIX] Catch errors when unmarshaling delta/doubleDelta encoded chunks.
* [BUGFIX] Fix data race in lexer and lexer test.
* [BUGFIX] Trim stray whitespace from bearer token file.
* [BUGFIX] Avoid divide-by-zero panic on query_range?step=0.
* [BUGFIX] Detect invalid rule files at startup.
* [BUGFIX] Fix counter reset treatment in PromQL.
* [BUGFIX] Fix rule HTML escaping issues.
* [BUGFIX] Remove internal labels from alerts sent to AM.

## 1.0.2 / 2016-08-24

* [BUGFIX] Clean up old targets after config reload.

## 1.0.1 / 2016-07-21

* [BUGFIX] Exit with error on non-flag command-line arguments.
* [BUGFIX] Update example console templates to new HTTP API.
* [BUGFIX] Re-add logging flags.

## 1.0.0 / 2016-07-18

* [CHANGE] Remove deprecated query language keywords
* [CHANGE] Change Kubernetes SD to require specifying Kubernetes role
* [CHANGE] Use service address in Consul SD if available
* [CHANGE] Standardize all Prometheus internal metrics to second units
* [CHANGE] Remove unversioned legacy HTTP API
* [CHANGE] Remove legacy ingestion of JSON metric format
* [CHANGE] Remove deprecated `target_groups` configuration
* [FEATURE] Add binary power operation to PromQL
* [FEATURE] Add `count_values` aggregator
* [FEATURE] Add `-web.route-prefix` flag
* [FEATURE] Allow `on()`, `by()`, `without()` in PromQL with empty label sets
* [ENHANCEMENT] Make `topk/bottomk` query functions aggregators
* [BUGFIX] Fix annotations in alert rule printing
* [BUGFIX] Expand alert templating at evaluation time
* [BUGFIX] Fix edge case handling in crash recovery
* [BUGFIX] Hide testing package flags from help output

## 0.20.0 / 2016-06-15

This release contains multiple breaking changes to the configuration schema.

* [FEATURE] Allow configuring multiple Alertmanagers
* [FEATURE] Add server name to TLS configuration
* [FEATURE] Add labels for all node addresses and discover node port if available in Kubernetes SD
* [ENHANCEMENT] More meaningful configuration errors
* [ENHANCEMENT] Round scraping timestamps to milliseconds in web UI
* [ENHANCEMENT] Make number of storage fingerprint locks configurable
* [BUGFIX] Fix date parsing in console template graphs
* [BUGFIX] Fix static console files in Docker images
* [BUGFIX] Fix console JS XHR requests for IE11
* [BUGFIX] Add missing path prefix in new status page
* [CHANGE] Rename `target_groups` to `static_configs` in config files
* [CHANGE] Rename `names` to `files` in file SD configuration
* [CHANGE] Remove kubelet port config option in Kubernetes SD configuration

## 0.19.3 / 2016-06-14

* [BUGFIX] Handle Marathon apps with zero ports
* [BUGFIX] Fix startup panic in retrieval layer

## 0.19.2 / 2016-05-29

* [BUGFIX] Correctly handle `GROUP_LEFT` and `GROUP_RIGHT` without labels in
  string representation of expressions and in rules.
* [BUGFIX] Use `-web.external-url` for new status endpoints.

## 0.19.1 / 2016-05-25

* [BUGFIX] Handle service discovery panic affecting Kubernetes SD
* [BUGFIX] Fix web UI display issue in some browsers

## 0.19.0 / 2016-05-24

This version contains a breaking change to the query language. Please read
the documentation on the grouping behavior of vector matching:

https://prometheus.io/docs/querying/operators/#vector-matching

* [FEATURE] Add experimental Microsoft Azure service discovery
* [FEATURE] Add `ignoring` modifier for binary operations
* [FEATURE] Add pod discovery to Kubernetes service discovery
* [CHANGE] Vector matching takes grouping labels from one-side
* [ENHANCEMENT] Support time range on /api/v1/series endpoint
* [ENHANCEMENT] Partition status page into individual pages
* [BUGFIX] Fix issue of hanging target scrapes

## 0.18.0 / 2016-04-18

* [BUGFIX] Fix operator precedence in PromQL
* [BUGFIX] Never drop still open head chunk
* [BUGFIX] Fix missing 'keep_common' when printing AST node
* [CHANGE/BUGFIX] Target identity considers path and parameters additionally to host and port
* [CHANGE] Rename metric `prometheus_local_storage_invalid_preload_requests_total` to `prometheus_local_storage_non_existent_series_matches_total`
* [CHANGE] Support for old alerting rule syntax dropped
* [FEATURE] Deduplicate targets within the same scrape job
* [FEATURE] Add varbit chunk encoding (higher compression, more CPU usage – disabled by default)
* [FEATURE] Add `holt_winters` query function
* [FEATURE] Add relative complement `unless` operator to PromQL
* [ENHANCEMENT] Quarantine series file if data corruption is encountered (instead of crashing)
* [ENHANCEMENT] Validate Alertmanager URL
* [ENHANCEMENT] Use UTC for build timestamp
* [ENHANCEMENT] Improve index query performance (especially for active time series)
* [ENHANCEMENT] Instrument configuration reload duration
* [ENHANCEMENT] Instrument retrieval layer
* [ENHANCEMENT] Add Go version to `prometheus_build_info` metric

## 0.17.0 / 2016-03-02

This version no longer works with Alertmanager 0.0.4 and earlier!
The alerting rule syntax has changed as well but the old syntax is supported
up until version 0.18.

All regular expressions in PromQL are anchored now, matching the behavior of
regular expressions in config files.

* [CHANGE] Integrate with Alertmanager 0.1.0 and higher
* [CHANGE] Degraded storage mode renamed to rushed mode
* [CHANGE] New alerting rule syntax
* [CHANGE] Add label validation on ingestion
* [CHANGE] Regular expression matchers in PromQL are anchored
* [FEATURE] Add `without` aggregation modifier
* [FEATURE] Send alert resolved notifications to Alertmanager
* [FEATURE] Allow millisecond precision in configuration file
* [FEATURE] Support AirBnB's Smartstack Nerve for service discovery
* [ENHANCEMENT] Storage switches less often between regular and rushed mode.
* [ENHANCEMENT] Storage switches into rushed mode if there are too many memory chunks.
* [ENHANCEMENT] Added more storage instrumentation
* [ENHANCEMENT] Improved instrumentation of notification handler
* [BUGFIX] Do not count head chunks as chunks waiting for persistence
* [BUGFIX] Handle OPTIONS HTTP requests to the API correctly
* [BUGFIX] Parsing of ranges in PromQL fixed
* [BUGFIX] Correctly validate URL flag parameters
* [BUGFIX] Log argument parse errors
* [BUGFIX] Properly handle creation of target with bad TLS config
* [BUGFIX] Fix of checkpoint timing issue

## 0.16.2 / 2016-01-18

* [FEATURE] Multiple authentication options for EC2 discovery added
* [FEATURE] Several meta labels for EC2 discovery added
* [FEATURE] Allow full URLs in static target groups (used e.g. by the `blackbox_exporter`)
* [FEATURE] Add Graphite remote-storage integration
* [FEATURE] Create separate Kubernetes targets for services and their endpoints
* [FEATURE] Add `clamp_{min,max}` functions to PromQL
* [FEATURE] Omitted time parameter in API query defaults to now
* [ENHANCEMENT] Less frequent time series file truncation
* [ENHANCEMENT] Instrument number of  manually deleted time series
* [ENHANCEMENT] Ignore lost+found directory during storage version detection
* [CHANGE] Kubernetes `masters` renamed to `api_servers`
* [CHANGE] "Healthy" and "unhealthy" targets are now called "up" and "down" in the web UI
* [CHANGE] Remove undocumented 2nd argument of the `delta` function.
  (This is a BREAKING CHANGE for users of the undocumented 2nd argument.)
* [BUGFIX] Return proper HTTP status codes on API errors
* [BUGFIX] Fix Kubernetes authentication configuration
* [BUGFIX] Fix stripped OFFSET from in rule evaluation and display
* [BUGFIX] Do not crash on failing Consul SD initialization
* [BUGFIX] Revert changes to metric auto-completion
* [BUGFIX] Add config overflow validation for TLS configuration
* [BUGFIX] Skip already watched Zookeeper nodes in serverset SD
* [BUGFIX] Don't federate stale samples
* [BUGFIX] Move NaN to end of result for `topk/bottomk/sort/sort_desc/min/max`
* [BUGFIX] Limit extrapolation of `delta/rate/increase`
* [BUGFIX] Fix unhandled error in rule evaluation

Some changes to the Kubernetes service discovery were integration since
it was released as a beta feature.

## 0.16.1 / 2015-10-16

* [FEATURE] Add `irate()` function.
* [ENHANCEMENT] Improved auto-completion in expression browser.
* [CHANGE] Kubernetes SD moves node label to instance label.
* [BUGFIX] Escape regexes in console templates.

## 0.16.0 / 2015-10-09

BREAKING CHANGES:

* Release tarballs now contain the built binaries in a nested directory.
* The `hash_mod` relabeling action now uses MD5 hashes instead of FNV hashes to
  achieve a better distribution.
* The DNS-SD meta label `__meta_dns_srv_name` was renamed to `__meta_dns_name`
  to reflect support for DNS record types other than `SRV`.
* The default full refresh interval for the file-based service discovery has been
  increased from 30 seconds to 5 minutes.
* In relabeling, parts of a source label that weren't matched by
  the specified regular expression are no longer included in the replacement
  output.
* Queries no longer interpolate between two data points. Instead, the resulting
  value will always be the latest value before the evaluation query timestamp.
* Regular expressions supplied via the configuration are now anchored to match
  full strings instead of substrings.
* Global labels are not appended upon storing time series anymore. Instead,
  they are only appended when communicating with external systems
  (Alertmanager, remote storages, federation). They have thus also been renamed
  from `global.labels` to `global.external_labels`.
* The names and units of metrics related to remote storage sample appends have
  been changed.
* The experimental support for writing to InfluxDB has been updated to work
  with InfluxDB 0.9.x. 0.8.x versions of InfluxDB are not supported anymore.
* Escape sequences in double- and single-quoted string literals in rules or query
  expressions are now interpreted like escape sequences in Go string literals
  (https://golang.org/ref/spec#String_literals).

Future breaking changes / deprecated features:

* The `delta()` function had an undocumented optional second boolean argument
  to make it behave like `increase()`. This second argument will be removed in
  the future. Migrate any occurrences of `delta(x, 1)` to use `increase(x)`
  instead.
* Support for filter operators between two scalar values (like `2 > 1`) will be
  removed in the future. These will require a `bool` modifier on the operator,
  e.g.  `2 > bool 1`.

All changes:

* [CHANGE] Renamed `global.labels` to `global.external_labels`.
* [CHANGE] Vendoring is now done via govendor instead of godep.
* [CHANGE] Change web UI root page to show the graphing interface instead of
  the server status page.
* [CHANGE] Append global labels only when communicating with external systems
  instead of storing them locally.
* [CHANGE] Change all regexes in the configuration to do full-string matches
  instead of substring matches.
* [CHANGE] Remove interpolation of vector values in queries.
* [CHANGE] For alert `SUMMARY`/`DESCRIPTION` template fields, cast the alert
  value to `float64` to work with common templating functions.
* [CHANGE] In relabeling, don't include unmatched source label parts in the
  replacement.
* [CHANGE] Change default full refresh interval for the file-based service
  discovery from 30 seconds to 5 minutes.
* [CHANGE] Rename the DNS-SD meta label `__meta_dns_srv_name` to
  `__meta_dns_name` to reflect support for other record types than `SRV`.
* [CHANGE] Release tarballs now contain the binaries in a nested directory.
* [CHANGE] Update InfluxDB write support to work with InfluxDB 0.9.x.
* [FEATURE] Support full "Go-style" escape sequences in strings and add raw
  string literals.
* [FEATURE] Add EC2 service discovery support.
* [FEATURE] Allow configuring TLS options in scrape configurations.
* [FEATURE] Add instrumentation around configuration reloads.
* [FEATURE] Add `bool` modifier to comparison operators to enable boolean
  (`0`/`1`) output instead of filtering.
* [FEATURE] In Zookeeper serverset discovery, provide `__meta_serverset_shard`
  label with the serverset shard number.
* [FEATURE] Provide `__meta_consul_service_id` meta label in Consul service
  discovery.
* [FEATURE] Allow scalar expressions in recording rules to enable use cases
  such as building constant metrics.
* [FEATURE] Add `label_replace()` and `vector()` query language functions.
* [FEATURE] In Consul service discovery, fill in the `__meta_consul_dc`
  datacenter label from the Consul agent when it's not set in the Consul SD
  config.
* [FEATURE] Scrape all services upon empty services list in Consul service
  discovery.
* [FEATURE] Add `labelmap` relabeling action to map a set of input labels to a
  set of output labels using regular expressions.
* [FEATURE] Introduce `__tmp` as a relabeling label prefix that is guaranteed
  to not be used by Prometheus internally.
* [FEATURE] Kubernetes-based service discovery.
* [FEATURE] Marathon-based service discovery.
* [FEATURE] Support multiple series names in console graphs JavaScript library.
* [FEATURE] Allow reloading configuration via web handler at `/-/reload`.
* [FEATURE] Updates to promtool to reflect new Prometheus configuration
  features.
* [FEATURE] Add `proxy_url` parameter to scrape configurations to enable use of
  proxy servers.
* [FEATURE] Add console templates for Prometheus itself.
* [FEATURE] Allow relabeling the protocol scheme of targets.
* [FEATURE] Add `predict_linear()` query language function.
* [FEATURE] Support for authentication using bearer tokens, client certs, and
  CA certs.
* [FEATURE] Implement unary expressions for vector types (`-foo`, `+foo`).
* [FEATURE] Add console templates for the SNMP exporter.
* [FEATURE] Make it possible to relabel target scrape query parameters.
* [FEATURE] Add support for `A` and `AAAA` records in DNS service discovery.
* [ENHANCEMENT] Fix several flaky tests.
* [ENHANCEMENT] Switch to common routing package.
* [ENHANCEMENT] Use more resilient metric decoder.
* [ENHANCEMENT] Update vendored dependencies.
* [ENHANCEMENT] Add compression to more HTTP handlers.
* [ENHANCEMENT] Make -web.external-url flag help string more verbose.
* [ENHANCEMENT] Improve metrics around remote storage queues.
* [ENHANCEMENT] Use Go 1.5.1 instead of Go 1.4.2 in builds.
* [ENHANCEMENT] Update the architecture diagram in the `README.md`.
* [ENHANCEMENT] Time out sample appends in retrieval layer if the storage is
  backlogging.
* [ENHANCEMENT] Make `hash_mod` relabeling action use MD5 instead of FNV to
  enable better hash distribution.
* [ENHANCEMENT] Better tracking of targets between same service discovery
  mechanisms in one scrape configuration.
* [ENHANCEMENT] Handle parser and query evaluation runtime panics more
  gracefully.
* [ENHANCEMENT] Add IDs to H2 tags on status page to allow anchored linking.
* [BUGFIX] Fix watching multiple paths with Zookeeper serverset discovery.
* [BUGFIX] Fix high CPU usage on configuration reload.
* [BUGFIX] Fix disappearing `__params` on configuration reload.
* [BUGFIX] Make `labelmap` action available through configuration.
* [BUGFIX] Fix direct access of protobuf fields.
* [BUGFIX] Fix panic on Consul request error.
* [BUGFIX] Redirect of graph endpoint for prefixed setups.
* [BUGFIX] Fix series file deletion behavior when purging archived series.
* [BUGFIX] Fix error checking and logging around checkpointing.
* [BUGFIX] Fix map initialization in target manager.
* [BUGFIX] Fix draining of file watcher events in file-based service discovery.
* [BUGFIX] Add `POST` handler for `/debug` endpoints to fix CPU profiling.
* [BUGFIX] Fix several flaky tests.
* [BUGFIX] Fix busylooping in case a scrape configuration has no target
  providers defined.
* [BUGFIX] Fix exit behavior of static target provider.
* [BUGFIX] Fix configuration reloading loop upon shutdown.
* [BUGFIX] Add missing check for nil expression in expression parser.
* [BUGFIX] Fix error handling bug in test code.
* [BUGFIX] Fix Consul port meta label.
* [BUGFIX] Fix lexer bug that treated non-Latin Unicode digits as digits.
* [CLEANUP] Remove obsolete federation example from console templates.
* [CLEANUP] Remove duplicated Bootstrap JS inclusion on graph page.
* [CLEANUP] Switch to common log package.
* [CLEANUP] Update build environment scripts and Makefiles to work better with
  native Go build mechanisms and new Go 1.5 experimental vendoring support.
* [CLEANUP] Remove logged notice about 0.14.x configuration file format change.
* [CLEANUP] Move scrape-time metric label modification into SampleAppenders.
* [CLEANUP] Switch from `github.com/client_golang/model` to
  `github.com/common/model` and related type cleanups.
* [CLEANUP] Switch from `github.com/client_golang/extraction` to
  `github.com/common/expfmt` and related type cleanups.
* [CLEANUP] Exit Prometheus when the web server encounters a startup error.
* [CLEANUP] Remove non-functional alert-silencing links on alerting page.
* [CLEANUP] General cleanups to comments and code, derived from `golint`,
  `go vet`, or otherwise.
* [CLEANUP] When entering crash recovery, tell users how to cleanly shut down
  Prometheus.
* [CLEANUP] Remove internal support for multi-statement queries in query engine.
* [CLEANUP] Update AUTHORS.md.
* [CLEANUP] Don't warn/increment metric upon encountering equal timestamps for
  the same series upon append.
* [CLEANUP] Resolve relative paths during configuration loading.

## 0.15.1 / 2015-07-27
* [BUGFIX] Fix vector matching behavior when there is a mix of equality and
  non-equality matchers in a vector selector and one matcher matches no series.
* [ENHANCEMENT] Allow overriding `GOARCH` and `GOOS` in Makefile.INCLUDE.
* [ENHANCEMENT] Update vendored dependencies.

## 0.15.0 / 2015-07-21

BREAKING CHANGES:

* Relative paths for rule files are now evaluated relative to the config file.
* External reachability flags (`-web.*`) consolidated.
* The default storage directory has been changed from `/tmp/metrics`
  to `data` in the local directory.
* The `rule_checker` tool has been replaced by `promtool` with
  different flags and more functionality.
* Empty labels are now removed upon ingestion into the
  storage. Matching empty labels is now equivalent to matching unset
  labels (`mymetric{label=""}` now matches series that don't have
  `label` set at all).
* The special `__meta_consul_tags` label in Consul service discovery
  now starts and ends with tag separators to enable easier regex
  matching.
* The default scrape interval has been changed back from 1 minute to
  10 seconds.

All changes:

* [CHANGE] Change default storage directory to `data` in the current
  working directory.
* [CHANGE] Consolidate external reachability flags (`-web.*`)into one.
* [CHANGE] Deprecate `keeping_extra` modifier keyword, rename it to
  `keep_common`.
* [CHANGE] Improve label matching performance and treat unset labels
  like empty labels in label matchers.
* [CHANGE] Remove `rule_checker` tool and add generic `promtool` CLI
  tool which allows checking rules and configuration files.
* [CHANGE] Resolve rule files relative to config file.
* [CHANGE] Restore default ScrapeInterval of 1 minute instead of 10 seconds.
* [CHANGE] Surround `__meta_consul_tags` value with tag separators.
* [CHANGE] Update node disk console for new filesystem labels.
* [FEATURE] Add Consul's `ServiceAddress`, `Address`, and `ServicePort` as
  meta labels to enable setting a custom scrape address if needed.
* [FEATURE] Add `hashmod` relabel action to allow for horizontal
  sharding of Prometheus servers.
* [FEATURE] Add `honor_labels` scrape configuration option to not
  overwrite any labels exposed by the target.
* [FEATURE] Add basic federation support on `/federate`.
* [FEATURE] Add optional `RUNBOOK` field to alert statements.
* [FEATURE] Add pre-relabel target labels to status page.
* [FEATURE] Add version information endpoint under `/version`.
* [FEATURE] Added initial stable API version 1 under `/api/v1`,
  including ability to delete series and query more metadata.
* [FEATURE] Allow configuring query parameters when scraping metrics endpoints.
* [FEATURE] Allow deleting time series via the new v1 API.
* [FEATURE] Allow individual ingested metrics to be relabeled.
* [FEATURE] Allow loading rule files from an entire directory.
* [FEATURE] Allow scalar expressions in range queries, improve error messages.
* [FEATURE] Support Zookeeper Serversets as a service discovery mechanism.
* [ENHANCEMENT] Add circleci yaml for Dockerfile test build.
* [ENHANCEMENT] Always show selected graph range, regardless of available data.
* [ENHANCEMENT] Change expression input field to multi-line textarea.
* [ENHANCEMENT] Enforce strict monotonicity of time stamps within a series.
* [ENHANCEMENT] Export build information as metric.
* [ENHANCEMENT] Improve UI of `/alerts` page.
* [ENHANCEMENT] Improve display of target labels on status page.
* [ENHANCEMENT] Improve initialization and routing functionality of web service.
* [ENHANCEMENT] Improve target URL handling and display.
* [ENHANCEMENT] New dockerfile using alpine-glibc base image and make.
* [ENHANCEMENT] Other minor fixes.
* [ENHANCEMENT] Preserve alert state across reloads.
* [ENHANCEMENT] Prettify flag help output even more.
* [ENHANCEMENT] README.md updates.
* [ENHANCEMENT] Raise error on unknown config parameters.
* [ENHANCEMENT] Refine v1 HTTP API output.
* [ENHANCEMENT] Show original configuration file contents on status
  page instead of serialized YAML.
* [ENHANCEMENT] Start HUP signal handler earlier to not exit upon HUP
  during startup.
* [ENHANCEMENT] Updated vendored dependencies.
* [BUGFIX] Do not panic in `StringToDuration()` on wrong duration unit.
* [BUGFIX] Exit on invalid rule files on startup.
* [BUGFIX] Fix a regression in the `.Path` console template variable.
* [BUGFIX] Fix chunk descriptor loading.
* [BUGFIX] Fix consoles "Prometheus" link to point to /
* [BUGFIX] Fix empty configuration file cases
* [BUGFIX] Fix float to int conversions in chunk encoding, which were
  broken for some architectures.
* [BUGFIX] Fix overflow detection for serverset config.
* [BUGFIX] Fix race conditions in retrieval layer.
* [BUGFIX] Fix shutdown deadlock in Consul SD code.
* [BUGFIX] Fix the race condition targets in the Makefile.
* [BUGFIX] Fix value display error in web console.
* [BUGFIX] Hide authentication credentials in config `String()` output.
* [BUGFIX] Increment dirty counter metric in storage only if
  `setDirty(true)` is called.
* [BUGFIX] Periodically refresh services in Consul to recover from
  missing events.
* [BUGFIX] Prevent overwrite of default global config when loading a
  configuration.
* [BUGFIX] Properly lex `\r` as whitespace in expression language.
* [BUGFIX] Validate label names in JSON target groups.
* [BUGFIX] Validate presence of regex field in relabeling configurations.
* [CLEANUP] Clean up initialization of remote storage queues.
* [CLEANUP] Fix `go vet` and `golint` violations.
* [CLEANUP] General cleanup of rules and query language code.
* [CLEANUP] Improve and simplify Dockerfile build steps.
* [CLEANUP] Improve and simplify build infrastructure, use go-bindata
  for web assets. Allow building without git.
* [CLEANUP] Move all utility packages into common `util` subdirectory.
* [CLEANUP] Refactor main, flag handling, and web package.
* [CLEANUP] Remove unused methods from `Rule` interface.
* [CLEANUP] Simplify default config handling.
* [CLEANUP] Switch human-readable times on web UI to UTC.
* [CLEANUP] Use `templates.TemplateExpander` for all page templates.
* [CLEANUP] Use new v1 HTTP API for querying and graphing.

## 0.14.0 / 2015-06-01
* [CHANGE] Configuration format changed and switched to YAML.
  (See the provided [migration tool](https://github.com/prometheus/migrate/releases).)
* [ENHANCEMENT] Redesign of state-preserving target discovery.
* [ENHANCEMENT] Allow specifying scrape URL scheme and basic HTTP auth for non-static targets.
* [FEATURE] Allow attaching meaningful labels to targets via relabeling.
* [FEATURE] Configuration/rule reloading at runtime.
* [FEATURE] Target discovery via file watches.
* [FEATURE] Target discovery via Consul.
* [ENHANCEMENT] Simplified binary operation evaluation.
* [ENHANCEMENT] More stable component initialization.
* [ENHANCEMENT] Added internal expression testing language.
* [BUGFIX] Fix graph links with path prefix.
* [ENHANCEMENT] Allow building from source without git.
* [ENHANCEMENT] Improve storage iterator performance.
* [ENHANCEMENT] Change logging output format and flags.
* [BUGFIX] Fix memory alignment bug for 32bit systems.
* [ENHANCEMENT] Improve web redirection behavior.
* [ENHANCEMENT] Allow overriding default hostname for Prometheus URLs.
* [BUGFIX] Fix double slash in URL sent to alertmanager.
* [FEATURE] Add resets() query function to count counter resets.
* [FEATURE] Add changes() query function to count the number of times a gauge changed.
* [FEATURE] Add increase() query function to calculate a counter's increase.
* [ENHANCEMENT] Limit retrievable samples to the storage's retention window.

## 0.13.4 / 2015-05-23
* [BUGFIX] Fix a race while checkpointing fingerprint mappings.

## 0.13.3 / 2015-05-11
* [BUGFIX] Handle fingerprint collisions properly.
* [CHANGE] Comments in rules file must start with `#`. (The undocumented `//`
  and `/*...*/` comment styles are no longer supported.)
* [ENHANCEMENT] Switch to custom expression language parser and evaluation
  engine, which generates better error messages, fixes some parsing edge-cases,
  and enables other future enhancements (like the ones below).
* [ENHANCEMENT] Limit maximum number of concurrent queries.
* [ENHANCEMENT] Terminate running queries during shutdown.

## 0.13.2 / 2015-05-05
* [MAINTENANCE] Updated vendored dependencies to their newest versions.
* [MAINTENANCE] Include rule_checker and console templates in release tarball.
* [BUGFIX] Sort NaN as the lowest value.
* [ENHANCEMENT] Add square root, stddev and stdvar functions.
* [BUGFIX] Use scrape_timeout for scrape timeout, not scrape_interval.
* [ENHANCEMENT] Improve chunk and chunkDesc loading, increase performance when
  reading from disk.
* [BUGFIX] Show correct error on wrong DNS response.

## 0.13.1 / 2015-04-09
* [BUGFIX] Treat memory series with zero chunks correctly in series maintenance.
* [ENHANCEMENT] Improve readability of usage text even more.

## 0.13.0 / 2015-04-08
* [ENHANCEMENT] Double-delta encoding for chunks, saving typically 40% of
  space, both in RAM and on disk.
* [ENHANCEMENT] Redesign of chunk persistence queuing, increasing performance
  on spinning disks significantly.
* [ENHANCEMENT] Redesign of sample ingestion, increasing ingestion performance.
* [FEATURE] Added ln, log2, log10 and exp functions to the query language.
* [FEATURE] Experimental write support to InfluxDB.
* [FEATURE] Allow custom timestamps in instant query API.
* [FEATURE] Configurable path prefix for URLs to support proxies.
* [ENHANCEMENT] Increase of rule_checker CLI usability.
* [CHANGE] Show special float values as gaps.
* [ENHANCEMENT] Made usage output more readable.
* [ENHANCEMENT] Increased resilience of the storage against data corruption.
* [ENHANCEMENT] Various improvements around chunk encoding.
* [ENHANCEMENT] Nicer formatting of target health table on /status.
* [CHANGE] Rename UNREACHABLE to UNHEALTHY, ALIVE to HEALTHY.
* [BUGFIX] Strip trailing slash in alertmanager URL.
* [BUGFIX] Avoid +InfYs and similar, just display +Inf.
* [BUGFIX] Fixed HTML-escaping at various places.
* [BUGFIX] Fixed special value handling in division and modulo of the query
  language.
* [BUGFIX] Fix embed-static.sh.
* [CLEANUP] Added initial HTTP API tests.
* [CLEANUP] Misc. other code cleanups.
* [MAINTENANCE] Updated vendored dependencies to their newest versions.

## 0.12.0 / 2015-03-04
* [CHANGE] Use client_golang v0.3.1. THIS CHANGES FINGERPRINTING AND INVALIDATES
  ALL PERSISTED FINGERPRINTS. You have to wipe your storage to use this or
  later versions. There is a version guard in place that will prevent you to
  run Prometheus with the stored data of an older Prometheus.
* [BUGFIX] The change above fixes a weakness in the fingerprinting algorithm.
* [ENHANCEMENT] The change above makes fingerprinting faster and less allocation
  intensive.
* [FEATURE] OR operator and vector matching options. See docs for details.
* [ENHANCEMENT] Scientific notation and special float values (Inf, NaN) now
  supported by the expression language.
* [CHANGE] Dockerfile makes Prometheus use the Docker volume to store data
  (rather than /tmp/metrics).
* [CHANGE] Makefile uses Go 1.4.2.

## 0.11.1 / 2015-02-27
* [BUGFIX] Make series maintenance complete again. (Ever since 0.9.0rc4,
  or commit 0851945, series would not be archived, chunk descriptors would
  not be evicted, and stale head chunks would never be closed. This happened
  due to accidental deletion of a line calling a (well tested :) function.
* [BUGFIX] Do not double count head chunks read from checkpoint on startup.
  Also fix a related but less severe bug in counting chunk descriptors.
* [BUGFIX] Check last time in head chunk for head chunk timeout, not first.
* [CHANGE] Update vendoring due to vendoring changes in client_golang.
* [CLEANUP] Code cleanups.
* [ENHANCEMENT] Limit the number of 'dirty' series counted during checkpointing.

## 0.11.0 / 2015-02-23
* [FEATURE] Introduce new metric type Histogram with server-side aggregation.
* [FEATURE] Add offset operator.
* [FEATURE] Add floor, ceil and round functions.
* [CHANGE] Change instance identifiers to be host:port.
* [CHANGE] Dependency management and vendoring changed/improved.
* [CHANGE] Flag name changes to create consistency between various Prometheus
  binaries.
* [CHANGE] Show unlimited number of metrics in autocomplete.
* [CHANGE] Add query timeout.
* [CHANGE] Remove labels on persist error counter.
* [ENHANCEMENT] Various performance improvements for sample ingestion.
* [ENHANCEMENT] Various Makefile improvements.
* [ENHANCEMENT] Various console template improvements, including
  proof-of-concept for federation via console templates.
* [ENHANCEMENT] Fix graph JS glitches and simplify graphing code.
* [ENHANCEMENT] Dramatically decrease resources for file embedding.
* [ENHANCEMENT] Crash recovery saves lost series data in 'orphaned' directory.
* [BUGFIX] Fix aggregation grouping key calculation.
* [BUGFIX] Fix Go download path for various architectures.
* [BUGFIX] Fixed the link of the Travis build status image.
* [BUGFIX] Fix Rickshaw/D3 version mismatch.
* [CLEANUP] Various code cleanups.

## 0.10.0 / 2015-01-26
* [CHANGE] More efficient JSON result format in query API. This requires
  up-to-date versions of PromDash and prometheus_cli, too.
* [ENHANCEMENT] Excluded non-minified Bootstrap assets and the Bootstrap maps
  from embedding into the binary. Those files are only used for debugging,
  and then you can use -web.use-local-assets. By including fewer files, the
  RAM usage during compilation is much more manageable.
* [ENHANCEMENT] Help link points to https://prometheus.github.io now.
* [FEATURE] Consoles for haproxy and cloudwatch.
* [BUGFIX] Several fixes to graphs in consoles.
* [CLEANUP] Removed a file size check that did not check anything.

## 0.9.0 / 2015-01-23
* [CHANGE] Reworked command line flags, now more consistent and taking into
  account needs of the new storage backend (see below).
* [CHANGE] Metric names are dropped after certain transformations.
* [CHANGE] Changed partitioning of summary metrics exported by Prometheus.
* [CHANGE] Got rid of Gerrit as a review tool.
* [CHANGE] 'Tabular' view now the default (rather than 'Graph') to avoid
  running very expensive queries accidentally.
* [CHANGE] On-disk format for stored samples changed. For upgrading, you have
  to nuke your old files completely. See "Complete rewrite of the storage
* [CHANGE] Removed 2nd argument from `delta`.
* [FEATURE] Added a `deriv` function.
* [FEATURE] Console templates.
* [FEATURE] Added `absent` function.
* [FEATURE] Allow omitting the metric name in queries.
* [BUGFIX] Removed all known race conditions.
* [BUGFIX] Metric mutations now handled correctly in all cases.
* [ENHANCEMENT] Proper double-start protection.
* [ENHANCEMENT] Complete rewrite of the storage layer. Benefits include:
  * Better query performance.
  * More samples in less RAM.
  * Better memory management.
  * Scales up to millions of time series and thousands of samples ingested
    per second.
  * Purging of obsolete samples much cleaner now, up to completely
    "forgetting" obsolete time series.
  * Proper instrumentation to diagnose the storage layer with... well...
    Prometheus.
  * Pure Go implementation, no need for cgo and shared C libraries anymore.
  * Better concurrency.
* [ENHANCEMENT] Copy-on-write semantics in the AST layer.
* [ENHANCEMENT] Switched from Go 1.3 to Go 1.4.
* [ENHANCEMENT] Vendored external dependencies with godeps.
* [ENHANCEMENT] Numerous Web UI improvements, moved to Bootstrap3 and
  Rickshaw 1.5.1.
* [ENHANCEMENT] Improved Docker integration.
* [ENHANCEMENT] Simplified the Makefile contraption.
* [CLEANUP] Put meta-data files into proper shape (LICENSE, README.md etc.)
* [CLEANUP] Removed all legitimate 'go vet' and 'golint' warnings.
* [CLEANUP] Removed dead code.

## 0.8.0 / 2014-09-04
* [ENHANCEMENT] Stagger scrapes to spread out load.
* [BUGFIX] Correctly quote HTTP Accept header.

## 0.7.0 / 2014-08-06
* [FEATURE] Added new functions: abs(), topk(), bottomk(), drop_common_labels().
* [FEATURE] Let console templates get graph links from expressions.
* [FEATURE] Allow console templates to dynamically include other templates.
* [FEATURE] Template consoles now have access to their URL.
* [BUGFIX] Fixed time() function to return evaluation time, not wallclock time.
* [BUGFIX] Fixed HTTP connection leak when targets returned a non-200 status.
* [BUGFIX] Fixed link to console templates in UI.
* [PERFORMANCE] Removed extra memory copies while scraping targets.
* [ENHANCEMENT] Switched from Go 1.2.1 to Go 1.3.
* [ENHANCEMENT] Made metrics exported by Prometheus itself more consistent.
* [ENHANCEMENT] Removed incremental backoffs for unhealthy targets.
* [ENHANCEMENT] Dockerfile also builds Prometheus support tools now.

## 0.6.0 / 2014-06-30
* [FEATURE] Added console and alert templates support, along with various template functions.
* [PERFORMANCE] Much faster and more memory-efficient flushing to disk.
* [ENHANCEMENT] Query results are now only logged when debugging.
* [ENHANCEMENT] Upgraded to new Prometheus client library for exposing metrics.
* [BUGFIX] Samples are now kept in memory until fully flushed to disk.
* [BUGFIX] Non-200 target scrapes are now treated as an error.
* [BUGFIX] Added installation step for missing dependency to Dockerfile.
* [BUGFIX] Removed broken and unused "User Dashboard" link.

## 0.5.0 / 2014-05-28

* [BUGFIX] Fixed next retrieval time display on status page.
* [BUGFIX] Updated some variable references in tools subdir.
* [FEATURE] Added support for scraping metrics via the new text format.
* [PERFORMANCE] Improved label matcher performance.
* [PERFORMANCE] Removed JSON indentation in query API, leading to smaller response sizes.
* [ENHANCEMENT] Added internal check to verify temporal order of streams.
* [ENHANCEMENT] Some internal refactorings.

## 0.4.0 / 2014-04-17

* [FEATURE] Vectors and scalars may now be reversed in binary operations (`<scalar> <binop> <vector>`).
* [FEATURE] It's possible to shutdown Prometheus via a `/-/quit` web endpoint now.
* [BUGFIX] Fix for a deadlock race condition in the memory storage.
* [BUGFIX] Mac OS X build fixed.
* [BUGFIX] Built from Go 1.2.1, which has internal fixes to race conditions in garbage collection handling.
* [ENHANCEMENT] Internal storage interface refactoring that allows building e.g. the `rule_checker` tool without LevelDB dynamic library dependencies.
* [ENHANCEMENT] Cleanups around shutdown handling.
* [PERFORMANCE] Preparations for better memory reuse during marshaling / unmarshaling.<|MERGE_RESOLUTION|>--- conflicted
+++ resolved
@@ -1,8 +1,3 @@
-<<<<<<< HEAD
-## 2.11.2 / 2019-08-14
-
-* [BUGFIX/SECURITY] Fix a Stored DOM XSS vulnerability with query history. #5888
-=======
 ## 2.13.1 / 2019-10-16
 
 * [BUGFIX] Fix panic in ARM builds of Prometheus. #6110
@@ -44,7 +39,10 @@
 * [BUGFIX] Only check last directory when discovering checkpoint number. #5756
 * [BUGFIX] Fix error propagation in WAL watcher helper functions. #5741
 * [BUGFIX] Correctly handle empty labels from alert templates. #5845
->>>>>>> b03bb381
+
+## 2.11.2 / 2019-08-14
+
+* [BUGFIX/SECURITY] Fix a Stored DOM XSS vulnerability with query history. #5888
 
 ## 2.11.1 / 2019-07-10
 
